--- conflicted
+++ resolved
@@ -244,13 +244,8 @@
    * node contains all information that was previously fed by rd3g.
    * @returns {undefined}
    */
-<<<<<<< HEAD
   _onDragMove = (e) => {
-    const ids = this.selection.nodes;
-=======
-  _onDragMove = (ev, index, nodeList) => {
     const ids = Array.from(this.selection.nodes);
->>>>>>> b767101f
 
     if (!this.state.config.staticGraph) {
       const draggedNodes = ids.flatMap((id) => {
