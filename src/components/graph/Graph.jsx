--- conflicted
+++ resolved
@@ -966,10 +966,6 @@
     }
 
     if (this.state.configUpdated) {
-<<<<<<< HEAD
-      this._zoomConfig();
-=======
->>>>>>> 78733705
       this.setState({ configUpdated: false });
     }
     if (this.state.zoomUpdated) {
