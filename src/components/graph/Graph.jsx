import React from "react";

import { drag as d3Drag } from "d3-drag";
import { forceLink as d3ForceLink } from "d3-force";
import { select as d3Select, selectAll as d3SelectAll, pointer as d3Pointer } from "d3-selection";
import { zoom as d3Zoom } from "d3-zoom";

import CONST from "./graph.const";
import DEFAULT_CONFIG from "./graph.config";
import ERRORS from "../../err";

import { getTargetLeafConnections, toggleLinksMatrixConnections, toggleLinksConnections } from "./collapse.helper";
import { Selection } from "./selection.helper";
import {
  updateNodeHighlightedValue,
  checkForGraphConfigChanges,
  checkForGraphElementsChanges,
  getCenterAndZoomTransformation,
  initializeGraphState,
  initializeNodes,
  isPositionInBounds,
} from "./graph.helper";
import { renderGraph } from "./graph.renderer";
import { merge, debounce, throwErr } from "../../utils";

/**
 * Graph component is the main component for react-d3-graph components, its interface allows its user
 * to build the graph once the user provides the data, configuration (optional) and callback interactions (also optional).
 * The code for the [live example](https://danielcaldas.github.io/react-d3-graph/sandbox/index.html)
 * can be consulted [here](https://github.com/danielcaldas/react-d3-graph/blob/master/sandbox/Sandbox.jsx)
 * @example
 * import { Graph } from 'react-d3-graph';
 *
 * // graph payload (with minimalist structure)
 * const data = {
 *     nodes: [
 *       {id: 'Harry'},
 *       {id: 'Sally'},
 *       {id: 'Alice'}
 *     ],
 *     links: [
 *         {source: 'Harry', target: 'Sally'},
 *         {source: 'Harry', target: 'Alice'},
 *     ]
 * };
 *
 * // the graph configuration, you only need to pass down properties
 * // that you want to override, otherwise default ones will be used
 * const myConfig = {
 *     nodeHighlightBehavior: true,
 *     node: {
 *         color: 'lightgreen',
 *         size: 120,
 *         highlightStrokeColor: 'blue'
 *     },
 *     link: {
 *         highlightColor: 'lightblue'
 *     }
 * };
 *
 * // Callback to handle click on the graph.
 * // @param {Object} event click dom event
 * const onClickGraph = function(event) {
 *      window.alert('Clicked the graph background');
 * };
 *
 * const onClickNode = function(nodeId, node) {
 *      window.alert('Clicked node ${nodeId} in position (${node.x}, ${node.y})');
 * };
 *
 * const onDoubleClickNode = function(nodeId, node) {
 *      window.alert('Double clicked node ${nodeId} in position (${node.x}, ${node.y})');
 * };
 *
 * const onRightClickNode = function(event, nodeId, node) {
 *      window.alert('Right clicked node ${nodeId} in position (${node.x}, ${node.y})');
 * };
 *
 * const onMouseOverNode = function(nodeId, node) {
 *      window.alert(`Mouse over node ${nodeId} in position (${node.x}, ${node.y})`);
 * };
 *
 * const onMouseOutNode = function(nodeId, node) {
 *      window.alert(`Mouse out node ${nodeId} in position (${node.x}, ${node.y})`);
 * };
 *
 * const onClickLink = function(source, target) {
 *      window.alert(`Clicked link between ${source} and ${target}`);
 * };
 *
 * const onRightClickLink = function(event, source, target) {
 *      window.alert('Right clicked link between ${source} and ${target}');
 * };
 *
 * const onMouseOverLink = function(source, target) {
 *      window.alert(`Mouse over in link between ${source} and ${target}`);
 * };
 *
 * const onMouseOutLink = function(source, target) {
 *      window.alert(`Mouse out link between ${source} and ${target}`);
 * };
 *
 * const onNodePositionChange = function(nodeId, x, y) {
 *      window.alert(`Node ${nodeId} moved to new position x= ${x} y= ${y}`);
 * };
 *
 * // Callback that's called whenever the graph is zoomed in/out
 * // @param {number} previousZoom the previous graph zoom
 * // @param {number} newZoom the new graph zoom
 * const onZoomChange = function(previousZoom, newZoom) {
 *      window.alert(`Graph is now zoomed at ${newZoom} from ${previousZoom}`);
 * };
 *
 *
 * <Graph
 *      id='graph-id' // id is mandatory, if no id is defined rd3g will throw an error
 *      data={data}
 *      config={myConfig}
 *      onClickGraph={onClickGraph}
 *      onClickNode={onClickNode}
 *      onDoubleClickNode={onDoubleClickNode}
 *      onRightClickNode={onRightClickNode}
 *      onClickLink={onClickLink}
 *      onRightClickLink={onRightClickLink}
 *      onMouseOverNode={onMouseOverNode}
 *      onMouseOutNode={onMouseOutNode}
 *      onMouseOverLink={onMouseOverLink}
 *      onMouseOutLink={onMouseOutLink}
 *      onNodePositionChange={onNodePositionChange}
 *      onZoomChange={onZoomChange}/>
 */
export default class Graph extends React.Component {
  /**
   * Obtain a set of properties which will be used to perform the focus and zoom animation if
   * required. In case there's not a focus and zoom animation in progress, it should reset the
   * transition duration to zero and clear transformation styles.
   * @returns {Object} - Focus and zoom animation properties.
   */
  _generateFocusAnimationProps = () => {
    // In case an older animation was still not complete, clear previous timeout to ensure the new one is not cancelled
    if (this.state.enableFocusAnimation) {
      if (this.focusAnimationTimeout) {
        clearTimeout(this.focusAnimationTimeout);
      }

      this.focusAnimationTimeout = setTimeout(
        () => this.setState({ enableFocusAnimation: false }),
        this.state.config.focusAnimationDuration * 1000
      );
    }

    const transitionDuration = this.state.enableFocusAnimation ? this.state.config.focusAnimationDuration : 0;

    return {
      style: { transitionDuration: `${transitionDuration}s` },
      transform: this.state.focusTransformation,
    };
  };

  /**
   * This method runs {@link d3-force|https://github.com/d3/d3-force}
   * against the current graph.
   * @returns {undefined}
   */
  _graphLinkForceConfig() {
    const forceLink = d3ForceLink(this.state.d3Links)
      .id((l) => l.id)
      .distance(this.state.config.d3.linkLength)
      .strength(this.state.config.d3.linkStrength);

    this.state.simulation.force(CONST.LINK_CLASS_NAME, forceLink);
  }

  /**
   * This method runs {@link d3-drag|https://github.com/d3/d3-drag}
   * against the current graph.
   * @returns {undefined}
   */
  _graphNodeDragConfig() {
    const customNodeDrag = d3Drag()
      .on("start", this._onDragStart)
      .on("drag", this._onDragMove)
      .on("end", this._onDragEnd);

    d3Select(`#${this.state.id}-${CONST.GRAPH_WRAPPER_ID}`).selectAll(".node").call(customNodeDrag);
  }

  /**
   * Sets d3 tick function and configures other d3 stuff such as forces and drag events.
   * Whenever called binds Graph component state with d3.
   * @returns {undefined}
   */
  _graphBindD3ToReactComponent() {
    if (!this.state.config.d3.disableLinkForce) {
      this.state.simulation.nodes(this.state.d3Nodes).on("tick", () => {
        // Propagate d3Nodes changes to nodes
        const newNodes = {};
        for (const node of this.state.d3Nodes) {
          newNodes[node.id] = node;
        }
        this._tick({ d3Nodes: this.state.d3Nodes, nodes: newNodes });
      });
      this._graphLinkForceConfig();
    }
    if (!this.state.config.freezeAllDragEvents) {
      this._graphNodeDragConfig();
    }
  }

  _nodeIdFromEvent = (e) => {
    var target = e.sourceEvent.target;
    while (target && !target.classList.contains("node")) {
      target = target.parentElement;
    }
    return (target && target.id) || null;
  };

  /**
   * Handles d3 drag 'end' event.
   * @returns {undefined}
   */
  _onDragEnd = (e) => {
<<<<<<< HEAD
=======
    const nativeEvent = e.sourceEvent;

    if (this.nodeMouseDown && !this.isDraggingNode) {
      // Actually just a click
      const click = new MouseEvent("click", {
        altKey: nativeEvent.altKey,
        ctrlKey: nativeEvent.ctrlKey,
        shiftKey: nativeEvent.shiftKey,
        metaKey: nativeEvent.metaKey,
        bubbles: nativeEvent.bubbles,
        button: nativeEvent.button,
        buttons: nativeEvent.buttons,
        clientX: nativeEvent.clientX,
        clientY: nativeEvent.clientY,
        screenX: nativeEvent.screenX,
        screenY: nativeEvent.screenY,
        bubbles: nativeEvent.bubbles,
        cancelable: nativeEvent.cancelable,
        composed: nativeEvent.composed,
        view: nativeEvent.view,
      });

      this.isDraggingNode = false;
      this.nodeMouseDown = null;

      this.allowNodeClick = true;
      nativeEvent.target.dispatchEvent(click);
      this.allowNodeClick = false;
      return;
    }

>>>>>>> 56b5c35f
    this.isDraggingNode = false;
    this.nodeMouseDown = null;

    if (this.state.draggedNodes) {
      this.state.draggedNodes.forEach((node) => {
        this.onNodePositionChange(node);
      });
      this._tick({ draggedNodes: null });
    }

    !this.state.config.staticGraph &&
      this.state.config.automaticRearrangeAfterDropNode &&
      this.state.simulation.alphaTarget(this.state.config.d3.alphaTarget).restart();
  };

  /**
   * Handles d3 'drag' event.
   * {@link https://github.com/d3/d3-drag/blob/master/README.md#drag_subject|more about d3 drag}
   * @param  {Object} ev - if not undefined it will contain event data.
   * @param  {number} index - index of the node that is being dragged.
   * @param  {Array.<Object>} nodeList - array of d3 nodes. This list of nodes is provided by d3, each
   * node contains all information that was previously fed by rd3g.
   * @returns {undefined}
   */
  _onDragMove = (e) => {
    if (this.nodeMouseDown) {
      const delta = (e.x - this.nodeMouseDown.x) ** 2 + (e.y - this.nodeMouseDown.y) ** 2;
      if (!this.isDraggingNode && delta > 30) {
        const id = this._nodeIdFromEvent(e);
        let draggedNode = this.state.nodes[id];
        this.isDraggingNode = true;
        if (!this.selection.nodeIsSelected(id)) {
          const oldSelection = this.selection.freeze();
          if (!e.sourceEvent.shiftKey) {
            this.selection.clear();
          }
          this.selection.addNode(id);
          this.onSelectionChange(oldSelection, this.selection.freeze());
        }
      }
    }

    if (!this.state.config.staticGraph && this.isDraggingNode) {
      const ids = Array.from(this.selection.nodes);
      const draggedNodes = ids.flatMap((id) => {
        // this is where d3 and react bind
        let draggedNode = this.state.nodes[id];

        draggedNode.oldX = draggedNode.x;
        draggedNode.oldY = draggedNode.y;

        const newX = draggedNode.x + e.dx;
        const newY = draggedNode.y + e.dy;
        const shouldUpdateNode = !this.state.config.bounded || isPositionInBounds({ x: newX, y: newY }, this.state);

        if (shouldUpdateNode) {
          draggedNode.x = newX;
          draggedNode.y = newY;

          // set nodes fixing coords fx and fy
          draggedNode["fx"] = draggedNode.x;
          draggedNode["fy"] = draggedNode.y;

          return [draggedNode];
        } else {
          return [];
        }
      });

      this._tick({ draggedNodes });
    }
  };

  /**
   * Handles d3 drag 'start' event.
   * @returns {undefined}
   */
  _onDragStart = (e) => {
<<<<<<< HEAD
    this.isDraggingNode = true;
    this.isReallyDraggingNode = false;
    this.dragStartCoords = [e.x, e.y];
=======
    this.nodeMouseDown = e.sourceEvent;
    this.isDraggingNode = false;
>>>>>>> 56b5c35f
    this.pauseSimulation();

    if (this.state.enableFocusAnimation) {
      this.setState({ enableFocusAnimation: false });
    }
  };

  /**
   * Sets nodes and links highlighted value.
   * @param  {string} id - the id of the node to highlight.
   * @param  {boolean} [value=false] - the highlight value to be set (true or false).
   * @returns {undefined}
   */
  _setNodeHighlightedValue = (id, value = false) =>
    this._tick(updateNodeHighlightedValue(this.state.nodes, this.state.links, this.state.config, id, value));

  /**
   * The tick function simply calls React set state in order to update component and render nodes
   * along time as d3 calculates new node positioning.
   * @param {Object} state - new state to pass on.
   * @param {Function} [cb] - optional callback to fed in to {@link setState()|https://reactjs.org/docs/react-component.html#setstate}.
   * @returns {undefined}
   */
  _tick = (state = {}, cb) => (cb ? this.setState(state, cb) : this.setState(state));

  /**
   * Configures zoom upon graph with default or user provided values.<br/>
   * NOTE: in order for users to be able to double click on nodes, we
   * are disabling the native dblclick.zoom from d3 that performs a zoom
   * whenever a user double clicks on top of the graph.
   * {@link https://github.com/d3/d3-zoom#zoom}
   * @returns {undefined}
   */
  _zoomConfig = () => {
    const selector = d3Select(`#${this.state.id}-${CONST.GRAPH_WRAPPER_ID}`);

    const zoomObject = d3Zoom().scaleExtent([this.state.config.minZoom, this.state.config.maxZoom]);

    if (!this.state.config.freezeAllDragEvents) {
      zoomObject.on("zoom", this._zoomed);
    }

    if (this.state.config.initialZoom !== null) {
      zoomObject.scaleTo(selector, this.state.config.initialZoom);
    }

    // avoid double click on graph to trigger zoom
    // for more details consult: https://github.com/danielcaldas/react-d3-graph/pull/202
    selector.call(zoomObject).on("dblclick.zoom", null);
  };

  /**
   * Handler for 'zoom' event within zoom config.
   * @returns {Object} returns the transformed elements within the svg graph area.
   */
  _zoomed = (e) => {
    const transform = e.transform;

    d3SelectAll(`#${this.state.id}-${CONST.GRAPH_CONTAINER_ID}`).attr("transform", transform);

    this.setState({ transform });

    // only send zoom change events if the zoom has changed (_zoomed() also gets called when panning)
    if (this.debouncedOnZoomChange && this.state.previousZoom !== transform.k && !this.state.config.panAndZoom) {
      this.debouncedOnZoomChange(this.state.previousZoom, transform.k);
      this.setState({ previousZoom: transform.k });
    }
  };

  /**
   * Calls the callback passed to the component.
   * @param  {Object} e - The event of onClick handler.
   * @returns {undefined}
   */
  onClickGraph = (e) => {
    if (this.state.enableFocusAnimation) {
      this.setState({ enableFocusAnimation: false });
    }

    // Only trigger the graph onClickHandler, if not clicked a node or link.
    // toUpperCase() is added as a precaution, as the documentation says tagName should always
    // return in UPPERCASE, but chrome returns lowercase
    const tagName = e.target && e.target.tagName;
    const name = e?.target?.attributes?.name?.value;
    const svgContainerName = `svg-container-${this.state.id}`;

    if (tagName.toUpperCase() === "SVG" && name === svgContainerName) {
      this.props.onClickGraph && this.props.onClickGraph(e);

      if (!e.shiftKey) {
        const oldSelection = this.selection.freeze();
        this.selection.clear();
        this.onSelectionChange(oldSelection, this.selection.freeze());
      }
    }
  };

  /**
   * Collapses the nodes, then checks if the click is doubled and calls the callback passed to the component.
   * @param  {Object} event - Click event
   * @param  {string} clickedNodeId - The id of the node where the click was performed.
   * @returns {undefined}
   */
  onClickNode = (event, clickedNodeId) => {
    if (!this.allowNodeClick) {
      return;
    }
    const clickedNode = this.state.nodes[clickedNodeId];
    if (!this.nodeClickTimer) {
      // Note: onDoubleClickNode is not defined we don't need a long wait
      // to understand weather a second click will arrive soon or not
      // we can immediately trigger the click timer because we're 100%
      // that the double click even is never intended
      const ttl = this.props.onDoubleClickNode ? CONST.TTL_DOUBLE_CLICK_IN_MS : 0;
      this.nodeClickTimer = setTimeout(() => {
        if (this.state.config.collapsible) {
          const leafConnections = getTargetLeafConnections(clickedNodeId, this.state.links, this.state.config);
          const links = toggleLinksMatrixConnections(this.state.links, leafConnections, this.state.config);
          const d3Links = toggleLinksConnections(this.state.d3Links, links);
          const firstLeaf = leafConnections?.["0"];

          let isExpanding = false;

          if (firstLeaf) {
            const visibility = links[firstLeaf.source][firstLeaf.target];

            isExpanding = visibility === 1;
          }

          this._tick(
            {
              links,
              d3Links,
            },
            () => {
              const oldSelection = this.selection.freeze();
              if (!event.shiftKey) {
                this.selection.clear();
              }
              this.selection.toggleNode(clickedNodeId);
              this.onSelectionChange(oldSelection, this.selection.freeze());

              this.props.onClickNode && this.props.onClickNode(event, clickedNodeId, clickedNode);

              if (isExpanding) {
                this._graphNodeDragConfig();
              }
            }
          );
        } else {
          const oldSelection = this.selection.freeze();
          if (!event.shiftKey) {
            this.selection.clear();
          }
          this.selection.toggleNode(clickedNodeId);
          this.onSelectionChange(oldSelection, this.selection.freeze());

          this.props.onClickNode && this.props.onClickNode(event, clickedNodeId, clickedNode);
        }
        this.nodeClickTimer = null;
      }, ttl);
    } else {
      this.props.onDoubleClickNode && this.props.onDoubleClickNode(event, clickedNodeId, clickedNode);
      this.nodeClickTimer = clearTimeout(this.nodeClickTimer);
    }
  };

  /**
   * Handles right click event on a node.
   * @param  {Object} event - Right click event.
   * @param  {string} id - id of the node that participates in the event.
   * @returns {undefined}
   */
  onRightClickNode = (event, id) => {
    const clickedNode = this.state.nodes[id];
    this.props.onRightClickNode && this.props.onRightClickNode(event, id, clickedNode);
  };

  /**
   * Handles mouse over node event.
   * @param  {string} id - id of the node that participates in the event.
   * @returns {undefined}
   */
  onMouseOverNode = (event, id) => {
    if (this.isDraggingNode) {
      return;
    }

    const clickedNode = this.state.nodes[id];
    this.props.onMouseOverNode && this.props.onMouseOverNode(event, id, clickedNode);

    this.state.config.nodeHighlightBehavior && this._setNodeHighlightedValue(id, true);
  };

  /**
   * Handles mouse out node event.
   * @param  {string} id - id of the node that participates in the event.
   * @returns {undefined}
   */
  onMouseOutNode = (event, id) => {
    if (this.isDraggingNode) {
      return;
    }

    const clickedNode = this.state.nodes[id];
    this.props.onMouseOutNode && this.props.onMouseOutNode(event, id, clickedNode);

    this.state.config.nodeHighlightBehavior && this._setNodeHighlightedValue(id, false);
  };

  /**
   * Handles click link event.
   * @param  {Object} event - Click event
   * @param  {Object} link - The clicked link
   * @returns {undefined}
   */
  onClickLink = (event, link) => {
    const oldSelection = this.selection.freeze();
    if (!event.shiftKey) {
      this.selection.clear();
    }
    this.selection.toggleLink(link.id);
    this.onSelectionChange(oldSelection, this.selection.freeze());

    this.props.onClickLink && this.props.onClickLink(link.source, link.target);
  };

  /**
   * Handles mouse over link event.
   * @param  {string} source - id of the source node that participates in the event.
   * @param  {string} target - id of the target node that participates in the event.
   * @returns {undefined}
   */
  onMouseOverLink = (event, source, target) => {
    this.props.onMouseOverLink && this.props.onMouseOverLink(event, source, target);

    if (this.state.config.linkHighlightBehavior) {
      const highlightedLink = { source, target };

      this._tick({ highlightedLink });
    }
  };

  /**
   * Handles mouse out link event.
   * @param  {string} source - id of the source node that participates in the event.
   * @param  {string} target - id of the target node that participates in the event.
   * @returns {undefined}
   */
  onMouseOutLink = (event, source, target) => {
    this.props.onMouseOutLink && this.props.onMouseOutLink(source, target);

    if (this.state.config.linkHighlightBehavior) {
      const highlightedLink = undefined;

      this._tick({ highlightedLink });
    }
  };

  /**
   * Handles node position change.
   * @param {Object} node - an object holding information about the dragged node.
   * @returns {undefined}
   */
  onNodePositionChange = (node) => {
    if (!this.props.onNodePositionChange) {
      return;
    }

    const { id, x, y } = node;

    this.props.onNodePositionChange(id, x, y);
  };

  onSelectionChange = (oldSelection, newSelection) => {
    if (!this.props.onSelectionChange) {
      return;
    }

    if (oldSelection != newSelection) {
      this.props.onSelectionChange(oldSelection, newSelection);
    }
  };

  onKeyUp = (ev) => {
    if (!this.props.keybindings || !this.state.activeKeybindings) {
      return;
    }
    function keyname(e) {
      const ctrl = e.ctrlKey ? "Ctrl+" : "";
      const alt = e.altKey ? "Alt+" : "";
      const shift = e.shiftKey ? "Shift+" : "";
      const letter = e.key;
      return ctrl + alt + shift + letter;
    }
    const x = (this.mousePosition[0] - this.state.transform.x) / this.state.transform.k;
    const y = (this.mousePosition[1] - this.state.transform.y) / this.state.transform.k;
    (
      this.props.keybindings[keyname(ev)] ||
      function (_) {
        return;
      }
    )(ev, x, y);
  };

  enableKeybindings = () => {
    document.querySelector(`#svg-container-${this.state.id}`).focus();
    this.setState({ activeKeybindings: true });
  };

  disableKeybindings = () => {
    document.querySelector(`#svg-container-${this.state.id}`).blur();
    this.setState({ activeKeybindings: false });
  };

  updateMousePosition = (event) => {
    this.mousePosition = d3Pointer(event);
  };

  _mouseConfig() {
    d3Select(`#svg-container-${this.state.id}`)
      .on("mousemove", this.updateMousePosition)
      .on("mouseover", this.enableKeybindings)
      .on("mouseout", this.disableKeybindings);
  }

  /**
   * Calls d3 simulation.stop().<br/>
   * {@link https://github.com/d3/d3-force#simulation_stop}
   * @returns {undefined}
   */
  pauseSimulation = () => this.state.simulation.stop();

  /**
   * This method resets all nodes fixed positions by deleting the properties fx (fixed x)
   * and fy (fixed y). Following this, a simulation is triggered in order to force nodes to go back
   * to their original positions (or at least new positions according to the d3 force parameters).
   * @returns {undefined}
   */
  resetNodesPositions = () => {
    if (!this.state.config.staticGraph) {
      let initialNodesState = initializeNodes(this.props.data.nodes);
      for (let nodeId in this.state.nodes) {
        let node = this.state.nodes[nodeId];

        if (node.fx && node.fy) {
          Reflect.deleteProperty(node, "fx");
          Reflect.deleteProperty(node, "fy");
        }

        if (nodeId in initialNodesState) {
          let initialNode = initialNodesState[nodeId];
          node.x = initialNode.x;
          node.y = initialNode.y;
        }
      }

      this.state.simulation.alphaTarget(this.state.config.d3.alphaTarget).restart();

      this._tick();
    }
  };

  /**
   * Calls d3 simulation.restart().<br/>
   * {@link https://github.com/d3/d3-force#simulation_restart}
   * @returns {undefined}
   */
  restartSimulation = () => !this.state.config.staticGraph && this.state.simulation.restart();

  constructor(props) {
    super(props);

    if (!this.props.id) {
      throwErr(this.constructor.name, ERRORS.GRAPH_NO_ID_PROP);
    }

    this.focusAnimationTimeout = null;
    this.nodeClickTimer = null;
<<<<<<< HEAD
    this.mousePosition = [0, 0];
=======
    this.nodeMouseDown = null;
>>>>>>> 56b5c35f
    this.isDraggingNode = false;
    this.allowNodeClick = false;
    this.selection = new Selection();
    if (this.props.selection) {
      this.selection.update(this.props.selection);
    }
    this.state = { activeKeybindings: false };
    this.state = initializeGraphState(this.props, this.state);
    this.debouncedOnZoomChange = this.props.onZoomChange ? debounce(this.props.onZoomChange, 100) : null;
  }

  /**
   * @deprecated
   * `componentWillReceiveProps` has a replacement method in react v16.3 onwards.
   * that is getDerivedStateFromProps.
   * But one needs to be aware that if an anti pattern of `componentWillReceiveProps` is
   * in place for this implementation the migration might not be that easy.
   * See {@link https://reactjs.org/blog/2018/06/07/you-probably-dont-need-derived-state.html}.
   * @param {Object} nextProps - props.
   * @returns {undefined}
   */
  // eslint-disable-next-line
  UNSAFE_componentWillReceiveProps(nextProps) {
    const { graphElementsUpdated, newGraphElements } = checkForGraphElementsChanges(nextProps, this.state);
    const state = graphElementsUpdated ? initializeGraphState(nextProps, this.state) : this.state;
    const newConfig = nextProps.config || {};
    const { configUpdated, d3ConfigUpdated } = checkForGraphConfigChanges(nextProps, this.state);
    const config = configUpdated ? merge(DEFAULT_CONFIG, newConfig) : this.state.config;

    // in order to properly update graph data we need to pause eventual d3 ongoing animations
    newGraphElements && this.pauseSimulation();

    // const transform =
    //   newConfig.panAndZoom !== this.state.config.panAndZoom ? { x: 0, y: 0, k: 1 } : this.state.transform;
    const transform = this.state.transform;
    const focusedNodeId = nextProps.data.focusedNodeId;
    const d3FocusedNode = this.state.d3Nodes.find((node) => `${node.id}` === `${focusedNodeId}`);
    const containerElId = `${this.state.id}-${CONST.GRAPH_WRAPPER_ID}`;
    const focusTransformation =
      getCenterAndZoomTransformation(d3FocusedNode, this.state.config, containerElId) || this.state.focusTransformation;
    const enableFocusAnimation = this.props.data.focusedNodeId !== nextProps.data.focusedNodeId;

    // if we're given a function to call when the zoom changes, we create a debounced version of it
    // this is because this function gets called in very rapid succession when zooming
    if (nextProps.onZoomChange) {
      this.debouncedOnZoomChange = debounce(nextProps.onZoomChange, 100);
    }

    if (nextProps.selection) {
      this.selection.update(nextProps.selection);
    }

    this.setState({
      ...state,
      config,
      configUpdated,
      d3ConfigUpdated,
      newGraphElements,
      transform,
      focusedNodeId,
      enableFocusAnimation,
      focusTransformation,
    });
  }

  componentDidUpdate() {
    // if the property staticGraph was activated we want to stop possible ongoing simulation
    const shouldPause = this.state.config.staticGraph || this.state.config.staticGraphWithDragAndDrop;

    if (shouldPause) {
      this.pauseSimulation();
    }

    if (!this.state.config.staticGraph && (this.state.newGraphElements || this.state.d3ConfigUpdated)) {
      this._graphBindD3ToReactComponent();

      if (!this.state.config.staticGraphWithDragAndDrop) {
        this.restartSimulation();
      }

      this.setState({ newGraphElements: false, d3ConfigUpdated: false });
    } else if (this.state.configUpdated) {
      this._graphNodeDragConfig();
    }

    if (this.state.configUpdated) {
      this._zoomConfig();
      this.setState({ configUpdated: false });
    }
  }

  componentDidMount() {
    if (!this.state.config.staticGraph) {
      this._graphBindD3ToReactComponent();
    }

    // graph zoom and drag&drop all network
    this._zoomConfig();
    this._mouseConfig();
  }

  componentWillUnmount() {
    this.pauseSimulation();

    if (this.nodeClickTimer) {
      clearTimeout(this.nodeClickTimer);
      this.nodeClickTimer = null;
    }

    if (this.focusAnimationTimeout) {
      clearTimeout(this.focusAnimationTimeout);
      this.focusAnimationTimeout = null;
    }
  }

  render() {
    const { nodes, links, defs } = renderGraph(
      this.state.nodes,
      {
        onClickNode: this.onClickNode,
        onDoubleClickNode: this.onDoubleClickNode,
        onRightClickNode: this.onRightClickNode,
        onMouseOverNode: this.onMouseOverNode,
        onMouseOut: this.onMouseOutNode,
      },
      this.state.d3Links,
      this.state.links,
      {
        onClickLink: this.onClickLink,
        onRightClickLink: this.props.onRightClickLink,
        onMouseOverLink: this.onMouseOverLink,
        onMouseOutLink: this.onMouseOutLink,
      },
      this.state.config,
      this.state.highlightedNode,
      this.state.highlightedLink,
      this.state.transform.k,
      this.selection
    );

    const svgStyle = {
      outline: "none",
      height: this.state.config.height,
      width: this.state.config.width,
    };

    const containerProps = this._generateFocusAnimationProps();

    return (
      <div id={`${this.state.id}-${CONST.GRAPH_WRAPPER_ID}`} style={this.props.style}>
        <svg
          name={`svg-container-${this.state.id}`}
          id={`svg-container-${this.state.id}`}
          style={svgStyle}
          tabIndex={"0"}
          onClick={this.onClickGraph}
          onKeyUp={this.onKeyUp}
        >
          {defs}
          <g id={`${this.state.id}-${CONST.GRAPH_CONTAINER_ID}`} {...containerProps}>
            {nodes}
            {links}
          </g>
        </svg>
      </div>
    );
  }
}<|MERGE_RESOLUTION|>--- conflicted
+++ resolved
@@ -220,8 +220,6 @@
    * @returns {undefined}
    */
   _onDragEnd = (e) => {
-<<<<<<< HEAD
-=======
     const nativeEvent = e.sourceEvent;
 
     if (this.nodeMouseDown && !this.isDraggingNode) {
@@ -253,7 +251,6 @@
       return;
     }
 
->>>>>>> 56b5c35f
     this.isDraggingNode = false;
     this.nodeMouseDown = null;
 
@@ -332,14 +329,8 @@
    * @returns {undefined}
    */
   _onDragStart = (e) => {
-<<<<<<< HEAD
-    this.isDraggingNode = true;
-    this.isReallyDraggingNode = false;
-    this.dragStartCoords = [e.x, e.y];
-=======
     this.nodeMouseDown = e.sourceEvent;
     this.isDraggingNode = false;
->>>>>>> 56b5c35f
     this.pauseSimulation();
 
     if (this.state.enableFocusAnimation) {
@@ -719,11 +710,7 @@
 
     this.focusAnimationTimeout = null;
     this.nodeClickTimer = null;
-<<<<<<< HEAD
-    this.mousePosition = [0, 0];
-=======
     this.nodeMouseDown = null;
->>>>>>> 56b5c35f
     this.isDraggingNode = false;
     this.allowNodeClick = false;
     this.selection = new Selection();
