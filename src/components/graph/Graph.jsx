import React from "react";

import { drag as d3Drag } from "d3-drag";
import { forceLink as d3ForceLink } from "d3-force";
import { select as d3Select, selectAll as d3SelectAll } from "d3-selection";
import { zoom as d3Zoom } from "d3-zoom";

import CONST from "./graph.const";
import DEFAULT_CONFIG from "./graph.config";
import ERRORS from "../../err";

import { getTargetLeafConnections, toggleLinksMatrixConnections, toggleLinksConnections } from "./collapse.helper";
import { Selection } from "./selection.helper";
import {
  updateNodeHighlightedValue,
  checkForGraphConfigChanges,
  checkForGraphElementsChanges,
  getCenterAndZoomTransformation,
  initializeGraphState,
  initializeNodes,
  isPositionInBounds,
} from "./graph.helper";
import { renderGraph } from "./graph.renderer";
import { merge, debounce, throwErr } from "../../utils";

/**
 * Graph component is the main component for react-d3-graph components, its interface allows its user
 * to build the graph once the user provides the data, configuration (optional) and callback interactions (also optional).
 * The code for the [live example](https://danielcaldas.github.io/react-d3-graph/sandbox/index.html)
 * can be consulted [here](https://github.com/danielcaldas/react-d3-graph/blob/master/sandbox/Sandbox.jsx)
 * @example
 * import { Graph } from 'react-d3-graph';
 *
 * // graph payload (with minimalist structure)
 * const data = {
 *     nodes: [
 *       {id: 'Harry'},
 *       {id: 'Sally'},
 *       {id: 'Alice'}
 *     ],
 *     links: [
 *         {source: 'Harry', target: 'Sally'},
 *         {source: 'Harry', target: 'Alice'},
 *     ]
 * };
 *
 * // the graph configuration, you only need to pass down properties
 * // that you want to override, otherwise default ones will be used
 * const myConfig = {
 *     nodeHighlightBehavior: true,
 *     node: {
 *         color: 'lightgreen',
 *         size: 120,
 *         highlightStrokeColor: 'blue'
 *     },
 *     link: {
 *         highlightColor: 'lightblue'
 *     }
 * };
 *
 * // Callback to handle click on the graph.
 * // @param {Object} event click dom event
 * const onClickGraph = function(event) {
 *      window.alert('Clicked the graph background');
 * };
 *
 * const onClickNode = function(nodeId, node) {
 *      window.alert('Clicked node ${nodeId} in position (${node.x}, ${node.y})');
 * };
 *
 * const onDoubleClickNode = function(nodeId, node) {
 *      window.alert('Double clicked node ${nodeId} in position (${node.x}, ${node.y})');
 * };
 *
 * const onRightClickNode = function(event, nodeId, node) {
 *      window.alert('Right clicked node ${nodeId} in position (${node.x}, ${node.y})');
 * };
 *
 * const onMouseOverNode = function(nodeId, node) {
 *      window.alert(`Mouse over node ${nodeId} in position (${node.x}, ${node.y})`);
 * };
 *
 * const onMouseOutNode = function(nodeId, node) {
 *      window.alert(`Mouse out node ${nodeId} in position (${node.x}, ${node.y})`);
 * };
 *
 * const onClickLink = function(source, target) {
 *      window.alert(`Clicked link between ${source} and ${target}`);
 * };
 *
 * const onRightClickLink = function(event, source, target) {
 *      window.alert('Right clicked link between ${source} and ${target}');
 * };
 *
 * const onMouseOverLink = function(source, target) {
 *      window.alert(`Mouse over in link between ${source} and ${target}`);
 * };
 *
 * const onMouseOutLink = function(source, target) {
 *      window.alert(`Mouse out link between ${source} and ${target}`);
 * };
 *
 * const onNodePositionChange = function(nodeId, x, y) {
 *      window.alert(`Node ${nodeId} moved to new position x= ${x} y= ${y}`);
 * };
 *
 * // Callback that's called whenever the graph is zoomed in/out
 * // @param {number} previousZoom the previous graph zoom
 * // @param {number} newZoom the new graph zoom
 * const onZoomChange = function(previousZoom, newZoom) {
 *      window.alert(`Graph is now zoomed at ${newZoom} from ${previousZoom}`);
 * };
 *
 *
 * <Graph
 *      id='graph-id' // id is mandatory, if no id is defined rd3g will throw an error
 *      data={data}
 *      config={myConfig}
 *      onClickGraph={onClickGraph}
 *      onClickNode={onClickNode}
 *      onDoubleClickNode={onDoubleClickNode}
 *      onRightClickNode={onRightClickNode}
 *      onClickLink={onClickLink}
 *      onRightClickLink={onRightClickLink}
 *      onMouseOverNode={onMouseOverNode}
 *      onMouseOutNode={onMouseOutNode}
 *      onMouseOverLink={onMouseOverLink}
 *      onMouseOutLink={onMouseOutLink}
 *      onNodePositionChange={onNodePositionChange}
 *      onZoomChange={onZoomChange}/>
 */
export default class Graph extends React.Component {
  /**
   * Obtain a set of properties which will be used to perform the focus and zoom animation if
   * required. In case there's not a focus and zoom animation in progress, it should reset the
   * transition duration to zero and clear transformation styles.
   * @returns {Object} - Focus and zoom animation properties.
   */
  _generateFocusAnimationProps = () => {
    // In case an older animation was still not complete, clear previous timeout to ensure the new one is not cancelled
    if (this.state.enableFocusAnimation) {
      if (this.focusAnimationTimeout) {
        clearTimeout(this.focusAnimationTimeout);
      }

      this.focusAnimationTimeout = setTimeout(
        () => this.setState({ enableFocusAnimation: false }),
        this.state.config.focusAnimationDuration * 1000
      );
    }

    const transitionDuration = this.state.enableFocusAnimation ? this.state.config.focusAnimationDuration : 0;

    return {
      style: { transitionDuration: `${transitionDuration}s` },
      transform: this.state.focusTransformation,
    };
  };

  /**
   * This method runs {@link d3-force|https://github.com/d3/d3-force}
   * against the current graph.
   * @returns {undefined}
   */
  _graphLinkForceConfig() {
    const forceLink = d3ForceLink(this.state.d3Links)
      .id((l) => l.id)
      .distance(this.state.config.d3.linkLength)
      .strength(this.state.config.d3.linkStrength);

    this.state.simulation.force(CONST.LINK_CLASS_NAME, forceLink);
  }

  /**
   * This method runs {@link d3-drag|https://github.com/d3/d3-drag}
   * against the current graph.
   * @returns {undefined}
   */
  _graphNodeDragConfig() {
    const customNodeDrag = d3Drag()
      .on("start", this._onDragStart)
      .on("drag", this._onDragMove)
      .on("end", this._onDragEnd);

    d3Select(`#${this.state.id}-${CONST.GRAPH_WRAPPER_ID}`).selectAll(".node").call(customNodeDrag);
  }

  /**
   * Sets d3 tick function and configures other d3 stuff such as forces and drag events.
   * Whenever called binds Graph component state with d3.
   * @returns {undefined}
   */
  _graphBindD3ToReactComponent() {
    if (!this.state.config.d3.disableLinkForce) {
      this.state.simulation.nodes(this.state.d3Nodes).on("tick", () => {
        // Propagate d3Nodes changes to nodes
        const newNodes = {};
        for (const node of this.state.d3Nodes) {
          newNodes[node.id] = node;
        }
        this._tick({ d3Nodes: this.state.d3Nodes, nodes: newNodes });
      });
      this._graphLinkForceConfig();
    }
    if (!this.state.config.freezeAllDragEvents) {
      this._graphNodeDragConfig();
    }
  }

  _nodeIdFromEvent = (e) => {
    var target = e.sourceEvent.target;
    while (target && !target.classList.contains("node")) {
      target = target.parentElement;
    }
    return (target && target.id) || null;
  };

  /**
   * Handles d3 drag 'end' event.
   * @returns {undefined}
   */
  _onDragEnd = (e) => {
    this.isDraggingNode = false;

<<<<<<< HEAD
    if (this.state.draggedNode) {
      if (this.props.onNodeDragEnd) {
        const { id, x, y } = this.state.draggedNode;
        this.props.onNodeDragEnd(e, id, x, y);
      }

      this.onNodePositionChange(this.state.draggedNode);
      this._tick({ draggedNode: null });
      this.draggedNode = null;
=======
    if (this.state.draggedNodes) {
      this.state.draggedNodes.forEach(this.onNodePositionChange);
      this._tick({ draggedNodes: null });
>>>>>>> 0d1dddad
    }

    !this.state.config.staticGraph &&
      this.state.config.automaticRearrangeAfterDropNode &&
      this.state.simulation.alphaTarget(this.state.config.d3.alphaTarget).restart();
  };

  /**
   * Handles d3 'drag' event.
   * {@link https://github.com/d3/d3-drag/blob/master/README.md#drag_subject|more about d3 drag}
   * @param  {Object} ev - if not undefined it will contain event data.
   * @param  {number} index - index of the node that is being dragged.
   * @param  {Array.<Object>} nodeList - array of d3 nodes. This list of nodes is provided by d3, each
   * node contains all information that was previously fed by rd3g.
   * @returns {undefined}
   */
<<<<<<< HEAD
  _onDragMove = (e) => {
    if (!this.state.config.staticGraph && this.draggedNodeId) {
      // this is where d3 and react bind
      let draggedNode = this.state.nodes[this.draggedNodeId];
=======
  _onDragMove = (ev, index, nodeList) => {
    const ids = this.selection.nodes;

    if (!this.state.config.staticGraph) {
      const draggedNodes = ids.flatMap((id) => {
        // this is where d3 and react bind
        let draggedNode = this.state.nodes[id];
>>>>>>> 0d1dddad

        draggedNode.oldX = draggedNode.x;
        draggedNode.oldY = draggedNode.y;

<<<<<<< HEAD
      const newX = draggedNode.x + e.dx;
      const newY = draggedNode.y + e.dy;
      const shouldUpdateNode = !this.state.config.bounded || isPositionInBounds({ x: newX, y: newY }, this.state);
=======
        const newX = draggedNode.x + d3Event.dx;
        const newY = draggedNode.y + d3Event.dy;
        const shouldUpdateNode = !this.state.config.bounded || isPositionInBounds({ x: newX, y: newY }, this.state);
>>>>>>> 0d1dddad

        if (shouldUpdateNode) {
          draggedNode.x = newX;
          draggedNode.y = newY;

          // set nodes fixing coords fx and fy
          draggedNode["fx"] = draggedNode.x;
          draggedNode["fy"] = draggedNode.y;

<<<<<<< HEAD
        this._tick({ draggedNode });
      }

      if (this.props.onNodeDragMove) {
        this.props.onNodeDragMove(e, draggedNode.id, draggedNode.x, draggedNode.y);
      }
=======
          return [draggedNode];
        } else {
          return [];
        }
      });

      this._tick({ draggedNodes });
>>>>>>> 0d1dddad
    }
  };

  /**
   * Handles d3 drag 'start' event.
   * @returns {undefined}
   */
  _onDragStart = (e) => {
    this.isDraggingNode = true;
    this.pauseSimulation();

    if (this.state.enableFocusAnimation) {
      this.setState({ enableFocusAnimation: false });
    }

    if (!this.state.config.staticGraph) {
      const id = this._nodeIdFromEvent(e);
      let draggedNode = this.state.nodes[id];
      this.draggedNodeId = id;

      if (this.props.onNodeDragStart) {
        const { x, y } = draggedNode;
        this.props.onNodeDragStart(e, id, x, y);
      }
    }
  };

  /**
   * Sets nodes and links highlighted value.
   * @param  {string} id - the id of the node to highlight.
   * @param  {boolean} [value=false] - the highlight value to be set (true or false).
   * @returns {undefined}
   */
  _setNodeHighlightedValue = (id, value = false) =>
    this._tick(updateNodeHighlightedValue(this.state.nodes, this.state.links, this.state.config, id, value));

  /**
   * The tick function simply calls React set state in order to update component and render nodes
   * along time as d3 calculates new node positioning.
   * @param {Object} state - new state to pass on.
   * @param {Function} [cb] - optional callback to fed in to {@link setState()|https://reactjs.org/docs/react-component.html#setstate}.
   * @returns {undefined}
   */
  _tick = (state = {}, cb) => (cb ? this.setState(state, cb) : this.setState(state));

  /**
   * Configures zoom upon graph with default or user provided values.<br/>
   * NOTE: in order for users to be able to double click on nodes, we
   * are disabling the native dblclick.zoom from d3 that performs a zoom
   * whenever a user double clicks on top of the graph.
   * {@link https://github.com/d3/d3-zoom#zoom}
   * @returns {undefined}
   */
  _zoomConfig = () => {
    const selector = d3Select(`#${this.state.id}-${CONST.GRAPH_WRAPPER_ID}`);

    const zoomObject = d3Zoom().scaleExtent([this.state.config.minZoom, this.state.config.maxZoom]);

    if (!this.state.config.freezeAllDragEvents) {
      zoomObject.on("zoom", this._zoomed);
    }

    if (this.state.config.initialZoom !== null) {
      zoomObject.scaleTo(selector, this.state.config.initialZoom);
    }

    // avoid double click on graph to trigger zoom
    // for more details consult: https://github.com/danielcaldas/react-d3-graph/pull/202
    selector.call(zoomObject).on("dblclick.zoom", null);
  };

  /**
   * Handler for 'zoom' event within zoom config.
   * @returns {Object} returns the transformed elements within the svg graph area.
   */
  _zoomed = (e) => {
    const transform = e.transform;

    d3SelectAll(`#${this.state.id}-${CONST.GRAPH_CONTAINER_ID}`).attr("transform", transform);

    this.setState({ transform });

    // only send zoom change events if the zoom has changed (_zoomed() also gets called when panning)
    if (this.debouncedOnZoomChange && this.state.previousZoom !== transform.k && !this.state.config.panAndZoom) {
      this.debouncedOnZoomChange(this.state.previousZoom, transform.k);
      this.setState({ previousZoom: transform.k });
    }
  };

  /**
   * Calls the callback passed to the component.
   * @param  {Object} e - The event of onClick handler.
   * @returns {undefined}
   */
  onClickGraph = (e) => {
    if (this.state.enableFocusAnimation) {
      this.setState({ enableFocusAnimation: false });
    }

    if (!e.shiftKey) {
      const oldSelection = this.selection.freeze();
      this.selection.clear();
      this.onSelectionChange(oldSelection, this.selection.freeze());
    }

    // Only trigger the graph onClickHandler, if not clicked a node or link.
    // toUpperCase() is added as a precaution, as the documentation says tagName should always
    // return in UPPERCASE, but chrome returns lowercase
    const tagName = e.target && e.target.tagName;
    const name = e?.target?.attributes?.name?.value;
    const svgContainerName = `svg-container-${this.state.id}`;

    if (tagName.toUpperCase() === "SVG" && name === svgContainerName) {
      this.props.onClickGraph && this.props.onClickGraph(e);
    }
  };

  /**
   * Collapses the nodes, then checks if the click is doubled and calls the callback passed to the component.
   * @param  {Object} event - Click event
   * @param  {string} clickedNodeId - The id of the node where the click was performed.
   * @returns {undefined}
   */
  onClickNode = (event, clickedNodeId) => {
    const clickedNode = this.state.nodes[clickedNodeId];
    if (!this.nodeClickTimer) {
      // Note: onDoubleClickNode is not defined we don't need a long wait
      // to understand weather a second click will arrive soon or not
      // we can immediately trigger the click timer because we're 100%
      // that the double click even is never intended
      const ttl = this.props.onDoubleClickNode ? CONST.TTL_DOUBLE_CLICK_IN_MS : 0;
      this.nodeClickTimer = setTimeout(() => {
        if (this.state.config.collapsible) {
          const leafConnections = getTargetLeafConnections(clickedNodeId, this.state.links, this.state.config);
          const links = toggleLinksMatrixConnections(this.state.links, leafConnections, this.state.config);
          const d3Links = toggleLinksConnections(this.state.d3Links, links);
          const firstLeaf = leafConnections?.["0"];

          let isExpanding = false;

          if (firstLeaf) {
            const visibility = links[firstLeaf.source][firstLeaf.target];

            isExpanding = visibility === 1;
          }

          this._tick(
            {
              links,
              d3Links,
            },
            () => {
              const oldSelection = this.selection.freeze();
              if (!event.shiftKey) {
                this.selection.clear();
              }
              this.selection.addNode(clickedNodeId);
              this.onSelectionChange(oldSelection, this.selection.freeze());

              this.props.onClickNode && this.props.onClickNode(event, clickedNodeId, clickedNode);

              if (isExpanding) {
                this._graphNodeDragConfig();
              }
            }
          );
        } else {
          const oldSelection = this.selection.freeze();
          if (!event.shiftKey) {
            this.selection.clear();
          }
          this.selection.addNode(clickedNodeId);
          this.onSelectionChange(oldSelection, this.selection.freeze());

          this.props.onClickNode && this.props.onClickNode(event, clickedNodeId, clickedNode);
        }
        this.nodeClickTimer = null;
      }, ttl);
    } else {
      this.props.onDoubleClickNode && this.props.onDoubleClickNode(event, clickedNodeId, clickedNode);
      this.nodeClickTimer = clearTimeout(this.nodeClickTimer);
    }
  };

  /**
   * Handles right click event on a node.
   * @param  {Object} event - Right click event.
   * @param  {string} id - id of the node that participates in the event.
   * @returns {undefined}
   */
  onRightClickNode = (event, id) => {
    const clickedNode = this.state.nodes[id];
    this.props.onRightClickNode && this.props.onRightClickNode(event, id, clickedNode);
  };

  /**
   * Handles mouse over node event.
   * @param  {string} id - id of the node that participates in the event.
   * @returns {undefined}
   */
  onMouseOverNode = (event, id) => {
    if (this.isDraggingNode) {
      return;
    }

    const clickedNode = this.state.nodes[id];
    this.props.onMouseOverNode && this.props.onMouseOverNode(event, id, clickedNode);

    this.state.config.nodeHighlightBehavior && this._setNodeHighlightedValue(id, true);
  };

  /**
   * Handles mouse out node event.
   * @param  {string} id - id of the node that participates in the event.
   * @returns {undefined}
   */
  onMouseOutNode = (event, id) => {
    if (this.isDraggingNode) {
      return;
    }

    const clickedNode = this.state.nodes[id];
    this.props.onMouseOutNode && this.props.onMouseOutNode(event, id, clickedNode);

    this.state.config.nodeHighlightBehavior && this._setNodeHighlightedValue(id, false);
  };

  /**
   * Handles click link event.
   * @param  {Object} event - Click event
   * @param  {Object} link - The clicked link
   * @returns {undefined}
   */
  onClickLink = (event, link) => {
    const oldSelection = this.selection.freeze();
    if (!event.shiftKey) {
      this.selection.clear();
    }
    this.selection.addLink(link.id);
    this.onSelectionChange(oldSelection, this.selection.freeze());

    this.props.onClickLink && this.props.onClickLink(link.source, link.target);
  };

  /**
   * Handles mouse over link event.
   * @param  {string} source - id of the source node that participates in the event.
   * @param  {string} target - id of the target node that participates in the event.
   * @returns {undefined}
   */
  onMouseOverLink = (event, source, target) => {
    this.props.onMouseOverLink && this.props.onMouseOverLink(event, source, target);

    if (this.state.config.linkHighlightBehavior) {
      const highlightedLink = { source, target };

      this._tick({ highlightedLink });
    }
  };

  /**
   * Handles mouse out link event.
   * @param  {string} source - id of the source node that participates in the event.
   * @param  {string} target - id of the target node that participates in the event.
   * @returns {undefined}
   */
  onMouseOutLink = (event, source, target) => {
    this.props.onMouseOutLink && this.props.onMouseOutLink(source, target);

    if (this.state.config.linkHighlightBehavior) {
      const highlightedLink = undefined;

      this._tick({ highlightedLink });
    }
  };

  /**
   * Handles node position change.
   * @param {Object} node - an object holding information about the dragged node.
   * @returns {undefined}
   */
  onNodePositionChange = (node) => {
    if (!this.props.onNodePositionChange) {
      return;
    }

    const { id, x, y } = node;

    this.props.onNodePositionChange(id, x, y);
  };

  onSelectionChange = (oldSelection, newSelection) => {
    if (!this.props.onSelectionChange) {
      return;
    }

    if (oldSelection != newSelection) {
      this.props.onSelectionChange(oldSelection, newSelection);
    }
  };

  /**
   * Calls d3 simulation.stop().<br/>
   * {@link https://github.com/d3/d3-force#simulation_stop}
   * @returns {undefined}
   */
  pauseSimulation = () => this.state.simulation.stop();

  /**
   * This method resets all nodes fixed positions by deleting the properties fx (fixed x)
   * and fy (fixed y). Following this, a simulation is triggered in order to force nodes to go back
   * to their original positions (or at least new positions according to the d3 force parameters).
   * @returns {undefined}
   */
  resetNodesPositions = () => {
    if (!this.state.config.staticGraph) {
      let initialNodesState = initializeNodes(this.props.data.nodes);
      for (let nodeId in this.state.nodes) {
        let node = this.state.nodes[nodeId];

        if (node.fx && node.fy) {
          Reflect.deleteProperty(node, "fx");
          Reflect.deleteProperty(node, "fy");
        }

        if (nodeId in initialNodesState) {
          let initialNode = initialNodesState[nodeId];
          node.x = initialNode.x;
          node.y = initialNode.y;
        }
      }

      this.state.simulation.alphaTarget(this.state.config.d3.alphaTarget).restart();

      this._tick();
    }
  };

  /**
   * Calls d3 simulation.restart().<br/>
   * {@link https://github.com/d3/d3-force#simulation_restart}
   * @returns {undefined}
   */
  restartSimulation = () => !this.state.config.staticGraph && this.state.simulation.restart();

  constructor(props) {
    super(props);

    if (!this.props.id) {
      throwErr(this.constructor.name, ERRORS.GRAPH_NO_ID_PROP);
    }

    this.focusAnimationTimeout = null;
    this.nodeClickTimer = null;
    this.isDraggingNode = false;
    this.selection = new Selection();
    this.state = initializeGraphState(this.props, this.state);
    this.debouncedOnZoomChange = this.props.onZoomChange ? debounce(this.props.onZoomChange, 100) : null;
  }

  /**
   * @deprecated
   * `componentWillReceiveProps` has a replacement method in react v16.3 onwards.
   * that is getDerivedStateFromProps.
   * But one needs to be aware that if an anti pattern of `componentWillReceiveProps` is
   * in place for this implementation the migration might not be that easy.
   * See {@link https://reactjs.org/blog/2018/06/07/you-probably-dont-need-derived-state.html}.
   * @param {Object} nextProps - props.
   * @returns {undefined}
   */
  // eslint-disable-next-line
  UNSAFE_componentWillReceiveProps(nextProps) {
    const { graphElementsUpdated, newGraphElements } = checkForGraphElementsChanges(nextProps, this.state);
    const state = graphElementsUpdated ? initializeGraphState(nextProps, this.state) : this.state;
    const newConfig = nextProps.config || {};
    const { configUpdated, d3ConfigUpdated } = checkForGraphConfigChanges(nextProps, this.state);
    const config = configUpdated ? merge(DEFAULT_CONFIG, newConfig) : this.state.config;

    // in order to properly update graph data we need to pause eventual d3 ongoing animations
    newGraphElements && this.pauseSimulation();

    const transform =
      newConfig.panAndZoom !== this.state.config.panAndZoom ? { x: 0, y: 0, k: 1 } : this.state.transform;
    const focusedNodeId = nextProps.data.focusedNodeId;
    const d3FocusedNode = this.state.d3Nodes.find((node) => `${node.id}` === `${focusedNodeId}`);
    const containerElId = `${this.state.id}-${CONST.GRAPH_WRAPPER_ID}`;
    const focusTransformation =
      getCenterAndZoomTransformation(d3FocusedNode, this.state.config, containerElId) || this.state.focusTransformation;
    const enableFocusAnimation = this.props.data.focusedNodeId !== nextProps.data.focusedNodeId;

    // if we're given a function to call when the zoom changes, we create a debounced version of it
    // this is because this function gets called in very rapid succession when zooming
    if (nextProps.onZoomChange) {
      this.debouncedOnZoomChange = debounce(nextProps.onZoomChange, 100);
    }

    this.setState({
      ...state,
      config,
      configUpdated,
      d3ConfigUpdated,
      newGraphElements,
      transform,
      focusedNodeId,
      enableFocusAnimation,
      focusTransformation,
    });
  }

  componentDidUpdate() {
    // if the property staticGraph was activated we want to stop possible ongoing simulation
    const shouldPause = this.state.config.staticGraph || this.state.config.staticGraphWithDragAndDrop;

    if (shouldPause) {
      this.pauseSimulation();
    }

    if (!this.state.config.staticGraph && (this.state.newGraphElements || this.state.d3ConfigUpdated)) {
      this._graphBindD3ToReactComponent();

      if (!this.state.config.staticGraphWithDragAndDrop) {
        this.restartSimulation();
      }

      this.setState({ newGraphElements: false, d3ConfigUpdated: false });
    } else if (this.state.configUpdated) {
      this._graphNodeDragConfig();
    }

    if (this.state.configUpdated) {
      this._zoomConfig();
      this.setState({ configUpdated: false });
    }
  }

  componentDidMount() {
    if (!this.state.config.staticGraph) {
      this._graphBindD3ToReactComponent();
    }

    // graph zoom and drag&drop all network
    this._zoomConfig();
  }

  componentWillUnmount() {
    this.pauseSimulation();

    if (this.nodeClickTimer) {
      clearTimeout(this.nodeClickTimer);
      this.nodeClickTimer = null;
    }

    if (this.focusAnimationTimeout) {
      clearTimeout(this.focusAnimationTimeout);
      this.focusAnimationTimeout = null;
    }
  }

  render() {
    const { nodes, links, defs } = renderGraph(
      this.state.nodes,
      {
        onClickNode: this.onClickNode,
        onDoubleClickNode: this.onDoubleClickNode,
        onRightClickNode: this.onRightClickNode,
        onMouseOverNode: this.onMouseOverNode,
        onMouseOut: this.onMouseOutNode,
      },
      this.state.d3Links,
      this.state.links,
      {
        onClickLink: this.onClickLink,
        onRightClickLink: this.props.onRightClickLink,
        onMouseOverLink: this.onMouseOverLink,
        onMouseOutLink: this.onMouseOutLink,
      },
      this.state.config,
      this.state.highlightedNode,
      this.state.highlightedLink,
      this.state.transform.k,
      this.selection
    );

    const svgStyle = {
      height: this.state.config.height,
      width: this.state.config.width,
    };

    const containerProps = this._generateFocusAnimationProps();

    return (
      <div id={`${this.state.id}-${CONST.GRAPH_WRAPPER_ID}`}>
        <svg name={`svg-container-${this.state.id}`} style={svgStyle} onClick={this.onClickGraph}>
          {defs}
          <g id={`${this.state.id}-${CONST.GRAPH_CONTAINER_ID}`} {...containerProps}>
            {links}
            {nodes}
          </g>
        </svg>
      </div>
    );
  }
}<|MERGE_RESOLUTION|>--- conflicted
+++ resolved
@@ -222,21 +222,12 @@
   _onDragEnd = (e) => {
     this.isDraggingNode = false;
 
-<<<<<<< HEAD
-    if (this.state.draggedNode) {
-      if (this.props.onNodeDragEnd) {
-        const { id, x, y } = this.state.draggedNode;
-        this.props.onNodeDragEnd(e, id, x, y);
-      }
-
-      this.onNodePositionChange(this.state.draggedNode);
-      this._tick({ draggedNode: null });
-      this.draggedNode = null;
-=======
     if (this.state.draggedNodes) {
-      this.state.draggedNodes.forEach(this.onNodePositionChange);
+      this.state.draggedNodes.forEach((node) => {
+        this.props.onNodeDragEnd && this.props.onNodeDragEnd(e, node.id, node.x, node.y);
+        this.onNodePositionChange(node);
+      });
       this._tick({ draggedNodes: null });
->>>>>>> 0d1dddad
     }
 
     !this.state.config.staticGraph &&
@@ -253,33 +244,20 @@
    * node contains all information that was previously fed by rd3g.
    * @returns {undefined}
    */
-<<<<<<< HEAD
   _onDragMove = (e) => {
-    if (!this.state.config.staticGraph && this.draggedNodeId) {
-      // this is where d3 and react bind
-      let draggedNode = this.state.nodes[this.draggedNodeId];
-=======
-  _onDragMove = (ev, index, nodeList) => {
     const ids = this.selection.nodes;
 
     if (!this.state.config.staticGraph) {
       const draggedNodes = ids.flatMap((id) => {
         // this is where d3 and react bind
         let draggedNode = this.state.nodes[id];
->>>>>>> 0d1dddad
 
         draggedNode.oldX = draggedNode.x;
         draggedNode.oldY = draggedNode.y;
 
-<<<<<<< HEAD
-      const newX = draggedNode.x + e.dx;
-      const newY = draggedNode.y + e.dy;
-      const shouldUpdateNode = !this.state.config.bounded || isPositionInBounds({ x: newX, y: newY }, this.state);
-=======
-        const newX = draggedNode.x + d3Event.dx;
-        const newY = draggedNode.y + d3Event.dy;
+        const newX = draggedNode.x + e.dx;
+        const newY = draggedNode.y + e.dy;
         const shouldUpdateNode = !this.state.config.bounded || isPositionInBounds({ x: newX, y: newY }, this.state);
->>>>>>> 0d1dddad
 
         if (shouldUpdateNode) {
           draggedNode.x = newX;
@@ -289,14 +267,10 @@
           draggedNode["fx"] = draggedNode.x;
           draggedNode["fy"] = draggedNode.y;
 
-<<<<<<< HEAD
-        this._tick({ draggedNode });
-      }
-
-      if (this.props.onNodeDragMove) {
-        this.props.onNodeDragMove(e, draggedNode.id, draggedNode.x, draggedNode.y);
-      }
-=======
+          if (this.props.onNodeDragMove) {
+            this.props.onNodeDragMove(e, draggedNode.id, draggedNode.x, draggedNode.y);
+          }
+
           return [draggedNode];
         } else {
           return [];
@@ -304,7 +278,6 @@
       });
 
       this._tick({ draggedNodes });
->>>>>>> 0d1dddad
     }
   };
 
