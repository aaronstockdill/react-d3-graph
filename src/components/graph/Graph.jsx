import React from "react";

import { drag as d3Drag } from "d3-drag";
import { forceLink as d3ForceLink } from "d3-force";
import { select as d3Select, selectAll as d3SelectAll } from "d3-selection";
import { zoom as d3Zoom } from "d3-zoom";

import CONST from "./graph.const";
import DEFAULT_CONFIG from "./graph.config";
import ERRORS from "../../err";

import { getTargetLeafConnections, toggleLinksMatrixConnections, toggleLinksConnections } from "./collapse.helper";
import { Selection } from "./selection.helper";
import {
  updateNodeHighlightedValue,
  checkForGraphConfigChanges,
  checkForGraphElementsChanges,
  getCenterAndZoomTransformation,
  initializeGraphState,
  initializeNodes,
  isPositionInBounds,
} from "./graph.helper";
import { renderGraph } from "./graph.renderer";
import { merge, debounce, throwErr } from "../../utils";

/**
 * Graph component is the main component for react-d3-graph components, its interface allows its user
 * to build the graph once the user provides the data, configuration (optional) and callback interactions (also optional).
 * The code for the [live example](https://danielcaldas.github.io/react-d3-graph/sandbox/index.html)
 * can be consulted [here](https://github.com/danielcaldas/react-d3-graph/blob/master/sandbox/Sandbox.jsx)
 * @example
 * import { Graph } from 'react-d3-graph';
 *
 * // graph payload (with minimalist structure)
 * const data = {
 *     nodes: [
 *       {id: 'Harry'},
 *       {id: 'Sally'},
 *       {id: 'Alice'}
 *     ],
 *     links: [
 *         {source: 'Harry', target: 'Sally'},
 *         {source: 'Harry', target: 'Alice'},
 *     ]
 * };
 *
 * // the graph configuration, you only need to pass down properties
 * // that you want to override, otherwise default ones will be used
 * const myConfig = {
 *     nodeHighlightBehavior: true,
 *     node: {
 *         color: 'lightgreen',
 *         size: 120,
 *         highlightStrokeColor: 'blue'
 *     },
 *     link: {
 *         highlightColor: 'lightblue'
 *     }
 * };
 *
 * // Callback to handle click on the graph.
 * // @param {Object} event click dom event
 * const onClickGraph = function(event) {
 *      window.alert('Clicked the graph background');
 * };
 *
 * const onClickNode = function(nodeId, node) {
 *      window.alert('Clicked node ${nodeId} in position (${node.x}, ${node.y})');
 * };
 *
 * const onDoubleClickNode = function(nodeId, node) {
 *      window.alert('Double clicked node ${nodeId} in position (${node.x}, ${node.y})');
 * };
 *
 * const onRightClickNode = function(event, nodeId, node) {
 *      window.alert('Right clicked node ${nodeId} in position (${node.x}, ${node.y})');
 * };
 *
 * const onMouseOverNode = function(nodeId, node) {
 *      window.alert(`Mouse over node ${nodeId} in position (${node.x}, ${node.y})`);
 * };
 *
 * const onMouseOutNode = function(nodeId, node) {
 *      window.alert(`Mouse out node ${nodeId} in position (${node.x}, ${node.y})`);
 * };
 *
 * const onClickLink = function(source, target) {
 *      window.alert(`Clicked link between ${source} and ${target}`);
 * };
 *
 * const onRightClickLink = function(event, source, target) {
 *      window.alert('Right clicked link between ${source} and ${target}');
 * };
 *
 * const onMouseOverLink = function(source, target) {
 *      window.alert(`Mouse over in link between ${source} and ${target}`);
 * };
 *
 * const onMouseOutLink = function(source, target) {
 *      window.alert(`Mouse out link between ${source} and ${target}`);
 * };
 *
 * const onNodePositionChange = function(nodeId, x, y) {
 *      window.alert(`Node ${nodeId} moved to new position x= ${x} y= ${y}`);
 * };
 *
 * // Callback that's called whenever the graph is zoomed in/out
 * // @param {number} previousZoom the previous graph zoom
 * // @param {number} newZoom the new graph zoom
 * const onZoomChange = function(previousZoom, newZoom) {
 *      window.alert(`Graph is now zoomed at ${newZoom} from ${previousZoom}`);
 * };
 *
 *
 * <Graph
 *      id='graph-id' // id is mandatory, if no id is defined rd3g will throw an error
 *      data={data}
 *      config={myConfig}
 *      onClickGraph={onClickGraph}
 *      onClickNode={onClickNode}
 *      onDoubleClickNode={onDoubleClickNode}
 *      onRightClickNode={onRightClickNode}
 *      onClickLink={onClickLink}
 *      onRightClickLink={onRightClickLink}
 *      onMouseOverNode={onMouseOverNode}
 *      onMouseOutNode={onMouseOutNode}
 *      onMouseOverLink={onMouseOverLink}
 *      onMouseOutLink={onMouseOutLink}
 *      onNodePositionChange={onNodePositionChange}
 *      onZoomChange={onZoomChange}/>
 */
export default class Graph extends React.Component {
  /**
   * Obtain a set of properties which will be used to perform the focus and zoom animation if
   * required. In case there's not a focus and zoom animation in progress, it should reset the
   * transition duration to zero and clear transformation styles.
   * @returns {Object} - Focus and zoom animation properties.
   */
  _generateFocusAnimationProps = () => {
    // In case an older animation was still not complete, clear previous timeout to ensure the new one is not cancelled
    if (this.state.enableFocusAnimation) {
      if (this.focusAnimationTimeout) {
        clearTimeout(this.focusAnimationTimeout);
      }

      this.focusAnimationTimeout = setTimeout(
        () => this.setState({ enableFocusAnimation: false }),
        this.state.config.focusAnimationDuration * 1000
      );
    }

    const transitionDuration = this.state.enableFocusAnimation ? this.state.config.focusAnimationDuration : 0;

    return {
      style: { transitionDuration: `${transitionDuration}s` },
      transform: this.state.focusTransformation,
    };
  };

  /**
   * This method runs {@link d3-force|https://github.com/d3/d3-force}
   * against the current graph.
   * @returns {undefined}
   */
  _graphLinkForceConfig() {
    const forceLink = d3ForceLink(this.state.d3Links)
      .id((l) => l.id)
      .distance(this.state.config.d3.linkLength)
      .strength(this.state.config.d3.linkStrength);

    this.state.simulation.force(CONST.LINK_CLASS_NAME, forceLink);
  }

  /**
   * This method runs {@link d3-drag|https://github.com/d3/d3-drag}
   * against the current graph.
   * @returns {undefined}
   */
  _graphNodeDragConfig() {
    const customNodeDrag = d3Drag()
      .on("start", this._onDragStart)
      .on("drag", this._onDragMove)
      .on("end", this._onDragEnd);

    d3Select(`#${this.state.id}-${CONST.GRAPH_WRAPPER_ID}`).selectAll(".node").call(customNodeDrag);
  }

  /**
   * Sets d3 tick function and configures other d3 stuff such as forces and drag events.
   * Whenever called binds Graph component state with d3.
   * @returns {undefined}
   */
  _graphBindD3ToReactComponent() {
    if (!this.state.config.d3.disableLinkForce) {
      this.state.simulation.nodes(this.state.d3Nodes).on("tick", () => {
        // Propagate d3Nodes changes to nodes
        const newNodes = {};
        for (const node of this.state.d3Nodes) {
          newNodes[node.id] = node;
        }
        this._tick({ d3Nodes: this.state.d3Nodes, nodes: newNodes });
      });
      this._graphLinkForceConfig();
    }
    if (!this.state.config.freezeAllDragEvents) {
      this._graphNodeDragConfig();
    }
  }

  _nodeIdFromEvent = (e) => {
    var target = e.sourceEvent.target;
    while (target && !target.classList.contains("node")) {
      target = target.parentElement;
    }
    return (target && target.id) || null;
  };

  /**
   * Handles d3 drag 'end' event.
   * @returns {undefined}
   */
  _onDragEnd = (e) => {
    this.isDraggingNode = false;

    if (this.state.draggedNodes) {
      this.state.draggedNodes.forEach((node) => {
        this.props.onNodeDragEnd && this.props.onNodeDragEnd(e, node.id, node.x, node.y);
        this.onNodePositionChange(node);
      });
      this._tick({ draggedNodes: null });
    }

    !this.state.config.staticGraph &&
      this.state.config.automaticRearrangeAfterDropNode &&
      this.state.simulation.alphaTarget(this.state.config.d3.alphaTarget).restart();
  };

  /**
   * Handles d3 'drag' event.
   * {@link https://github.com/d3/d3-drag/blob/master/README.md#drag_subject|more about d3 drag}
   * @param  {Object} ev - if not undefined it will contain event data.
   * @param  {number} index - index of the node that is being dragged.
   * @param  {Array.<Object>} nodeList - array of d3 nodes. This list of nodes is provided by d3, each
   * node contains all information that was previously fed by rd3g.
   * @returns {undefined}
   */
  _onDragMove = (e) => {
    const ids = Array.from(this.selection.nodes);

    if (!this.state.config.staticGraph) {
      const draggedNodes = ids.flatMap((id) => {
        // this is where d3 and react bind
        let draggedNode = this.state.nodes[id];

        draggedNode.oldX = draggedNode.x;
        draggedNode.oldY = draggedNode.y;

        const newX = draggedNode.x + e.dx;
        const newY = draggedNode.y + e.dy;
        const shouldUpdateNode = !this.state.config.bounded || isPositionInBounds({ x: newX, y: newY }, this.state);

        if (shouldUpdateNode) {
          draggedNode.x = newX;
          draggedNode.y = newY;

          // set nodes fixing coords fx and fy
          draggedNode["fx"] = draggedNode.x;
          draggedNode["fy"] = draggedNode.y;

          if (this.props.onNodeDragMove) {
            this.props.onNodeDragMove(e, draggedNode.id, draggedNode.x, draggedNode.y);
          }

          return [draggedNode];
        } else {
          return [];
        }
      });

      this._tick({ draggedNodes });
    }
  };

  /**
   * Handles d3 drag 'start' event.
   * @returns {undefined}
   */
<<<<<<< HEAD
  _onDragStart = (e) => {
=======
  _onDragStart = (ev, index, nodeList) => {
>>>>>>> 26f2c4ed
    this.isDraggingNode = true;
    this.pauseSimulation();

    if (this.state.enableFocusAnimation) {
      this.setState({ enableFocusAnimation: false });
    }

    if (!this.state.config.staticGraph) {
<<<<<<< HEAD
      const id = this._nodeIdFromEvent(e);
      let draggedNode = this.state.nodes[id];

      if (this.props.onNodeDragStart) {
        const { x, y } = draggedNode;
        this.props.onNodeDragStart(e, id, x, y);
=======
      const id = nodesList[index].id;
      let draggedNode = this.state.nodes[id];

      if (!this.selection.nodeIsSelected(id)) {
        const oldSelection = this.selection.freeze();
        if (!ev.sourceEvent.shiftKey) {
          this.selection.clear();
        }
        this.selection.addNode(id);
        this.onSelectionChange(oldSelection, this.selection.freeze());
>>>>>>> 26f2c4ed
      }
    }
  };

  /**
   * Sets nodes and links highlighted value.
   * @param  {string} id - the id of the node to highlight.
   * @param  {boolean} [value=false] - the highlight value to be set (true or false).
   * @returns {undefined}
   */
  _setNodeHighlightedValue = (id, value = false) =>
    this._tick(updateNodeHighlightedValue(this.state.nodes, this.state.links, this.state.config, id, value));

  /**
   * The tick function simply calls React set state in order to update component and render nodes
   * along time as d3 calculates new node positioning.
   * @param {Object} state - new state to pass on.
   * @param {Function} [cb] - optional callback to fed in to {@link setState()|https://reactjs.org/docs/react-component.html#setstate}.
   * @returns {undefined}
   */
  _tick = (state = {}, cb) => (cb ? this.setState(state, cb) : this.setState(state));

  /**
   * Configures zoom upon graph with default or user provided values.<br/>
   * NOTE: in order for users to be able to double click on nodes, we
   * are disabling the native dblclick.zoom from d3 that performs a zoom
   * whenever a user double clicks on top of the graph.
   * {@link https://github.com/d3/d3-zoom#zoom}
   * @returns {undefined}
   */
  _zoomConfig = () => {
    const selector = d3Select(`#${this.state.id}-${CONST.GRAPH_WRAPPER_ID}`);

    const zoomObject = d3Zoom().scaleExtent([this.state.config.minZoom, this.state.config.maxZoom]);

    if (!this.state.config.freezeAllDragEvents) {
      zoomObject.on("zoom", this._zoomed);
    }

    if (this.state.config.initialZoom !== null) {
      zoomObject.scaleTo(selector, this.state.config.initialZoom);
    }

    // avoid double click on graph to trigger zoom
    // for more details consult: https://github.com/danielcaldas/react-d3-graph/pull/202
    selector.call(zoomObject).on("dblclick.zoom", null);
  };

  /**
   * Handler for 'zoom' event within zoom config.
   * @returns {Object} returns the transformed elements within the svg graph area.
   */
  _zoomed = (e) => {
    const transform = e.transform;

    d3SelectAll(`#${this.state.id}-${CONST.GRAPH_CONTAINER_ID}`).attr("transform", transform);

    this.setState({ transform });

    // only send zoom change events if the zoom has changed (_zoomed() also gets called when panning)
    if (this.debouncedOnZoomChange && this.state.previousZoom !== transform.k && !this.state.config.panAndZoom) {
      this.debouncedOnZoomChange(this.state.previousZoom, transform.k);
      this.setState({ previousZoom: transform.k });
    }
  };

  /**
   * Calls the callback passed to the component.
   * @param  {Object} e - The event of onClick handler.
   * @returns {undefined}
   */
  onClickGraph = (e) => {
    if (this.state.enableFocusAnimation) {
      this.setState({ enableFocusAnimation: false });
    }

    if (!e.shiftKey) {
      const oldSelection = this.selection.freeze();
      this.selection.clear();
      this.onSelectionChange(oldSelection, this.selection.freeze());
    }

    // Only trigger the graph onClickHandler, if not clicked a node or link.
    // toUpperCase() is added as a precaution, as the documentation says tagName should always
    // return in UPPERCASE, but chrome returns lowercase
    const tagName = e.target && e.target.tagName;
    const name = e?.target?.attributes?.name?.value;
    const svgContainerName = `svg-container-${this.state.id}`;

    if (tagName.toUpperCase() === "SVG" && name === svgContainerName) {
      this.props.onClickGraph && this.props.onClickGraph(e);
    }
  };

  /**
   * Collapses the nodes, then checks if the click is doubled and calls the callback passed to the component.
   * @param  {Object} event - Click event
   * @param  {string} clickedNodeId - The id of the node where the click was performed.
   * @returns {undefined}
   */
  onClickNode = (event, clickedNodeId) => {
    const clickedNode = this.state.nodes[clickedNodeId];
    if (!this.nodeClickTimer) {
      // Note: onDoubleClickNode is not defined we don't need a long wait
      // to understand weather a second click will arrive soon or not
      // we can immediately trigger the click timer because we're 100%
      // that the double click even is never intended
      const ttl = this.props.onDoubleClickNode ? CONST.TTL_DOUBLE_CLICK_IN_MS : 0;
      this.nodeClickTimer = setTimeout(() => {
        if (this.state.config.collapsible) {
          const leafConnections = getTargetLeafConnections(clickedNodeId, this.state.links, this.state.config);
          const links = toggleLinksMatrixConnections(this.state.links, leafConnections, this.state.config);
          const d3Links = toggleLinksConnections(this.state.d3Links, links);
          const firstLeaf = leafConnections?.["0"];

          let isExpanding = false;

          if (firstLeaf) {
            const visibility = links[firstLeaf.source][firstLeaf.target];

            isExpanding = visibility === 1;
          }

          this._tick(
            {
              links,
              d3Links,
            },
            () => {
              const oldSelection = this.selection.freeze();
              if (!event.shiftKey) {
                this.selection.clear();
              }
              this.selection.addNode(clickedNodeId);
              this.onSelectionChange(oldSelection, this.selection.freeze());

              this.props.onClickNode && this.props.onClickNode(event, clickedNodeId, clickedNode);

              if (isExpanding) {
                this._graphNodeDragConfig();
              }
            }
          );
        } else {
          const oldSelection = this.selection.freeze();
          if (!event.shiftKey) {
            this.selection.clear();
          }
          this.selection.addNode(clickedNodeId);
          this.onSelectionChange(oldSelection, this.selection.freeze());

          this.props.onClickNode && this.props.onClickNode(event, clickedNodeId, clickedNode);
        }
        this.nodeClickTimer = null;
      }, ttl);
    } else {
      this.props.onDoubleClickNode && this.props.onDoubleClickNode(event, clickedNodeId, clickedNode);
      this.nodeClickTimer = clearTimeout(this.nodeClickTimer);
    }
  };

  /**
   * Handles right click event on a node.
   * @param  {Object} event - Right click event.
   * @param  {string} id - id of the node that participates in the event.
   * @returns {undefined}
   */
  onRightClickNode = (event, id) => {
    const clickedNode = this.state.nodes[id];
    this.props.onRightClickNode && this.props.onRightClickNode(event, id, clickedNode);
  };

  /**
   * Handles mouse over node event.
   * @param  {string} id - id of the node that participates in the event.
   * @returns {undefined}
   */
  onMouseOverNode = (event, id) => {
    if (this.isDraggingNode) {
      return;
    }

    const clickedNode = this.state.nodes[id];
    this.props.onMouseOverNode && this.props.onMouseOverNode(event, id, clickedNode);

    this.state.config.nodeHighlightBehavior && this._setNodeHighlightedValue(id, true);
  };

  /**
   * Handles mouse out node event.
   * @param  {string} id - id of the node that participates in the event.
   * @returns {undefined}
   */
  onMouseOutNode = (event, id) => {
    if (this.isDraggingNode) {
      return;
    }

    const clickedNode = this.state.nodes[id];
    this.props.onMouseOutNode && this.props.onMouseOutNode(event, id, clickedNode);

    this.state.config.nodeHighlightBehavior && this._setNodeHighlightedValue(id, false);
  };

  /**
   * Handles click link event.
   * @param  {Object} event - Click event
   * @param  {Object} link - The clicked link
   * @returns {undefined}
   */
  onClickLink = (event, link) => {
    const oldSelection = this.selection.freeze();
    if (!event.shiftKey) {
      this.selection.clear();
    }
    this.selection.addLink(link.id);
    this.onSelectionChange(oldSelection, this.selection.freeze());

    this.props.onClickLink && this.props.onClickLink(link.source, link.target);
  };

  /**
   * Handles mouse over link event.
   * @param  {string} source - id of the source node that participates in the event.
   * @param  {string} target - id of the target node that participates in the event.
   * @returns {undefined}
   */
  onMouseOverLink = (event, source, target) => {
    this.props.onMouseOverLink && this.props.onMouseOverLink(event, source, target);

    if (this.state.config.linkHighlightBehavior) {
      const highlightedLink = { source, target };

      this._tick({ highlightedLink });
    }
  };

  /**
   * Handles mouse out link event.
   * @param  {string} source - id of the source node that participates in the event.
   * @param  {string} target - id of the target node that participates in the event.
   * @returns {undefined}
   */
  onMouseOutLink = (event, source, target) => {
    this.props.onMouseOutLink && this.props.onMouseOutLink(source, target);

    if (this.state.config.linkHighlightBehavior) {
      const highlightedLink = undefined;

      this._tick({ highlightedLink });
    }
  };

  /**
   * Handles node position change.
   * @param {Object} node - an object holding information about the dragged node.
   * @returns {undefined}
   */
  onNodePositionChange = (node) => {
    if (!this.props.onNodePositionChange) {
      return;
    }

    const { id, x, y } = node;

    this.props.onNodePositionChange(id, x, y);
  };

  onSelectionChange = (oldSelection, newSelection) => {
    if (!this.props.onSelectionChange) {
      return;
    }

    if (oldSelection != newSelection) {
      this.props.onSelectionChange(oldSelection, newSelection);
    }
  };

  /**
   * Calls d3 simulation.stop().<br/>
   * {@link https://github.com/d3/d3-force#simulation_stop}
   * @returns {undefined}
   */
  pauseSimulation = () => this.state.simulation.stop();

  /**
   * This method resets all nodes fixed positions by deleting the properties fx (fixed x)
   * and fy (fixed y). Following this, a simulation is triggered in order to force nodes to go back
   * to their original positions (or at least new positions according to the d3 force parameters).
   * @returns {undefined}
   */
  resetNodesPositions = () => {
    if (!this.state.config.staticGraph) {
      let initialNodesState = initializeNodes(this.props.data.nodes);
      for (let nodeId in this.state.nodes) {
        let node = this.state.nodes[nodeId];

        if (node.fx && node.fy) {
          Reflect.deleteProperty(node, "fx");
          Reflect.deleteProperty(node, "fy");
        }

        if (nodeId in initialNodesState) {
          let initialNode = initialNodesState[nodeId];
          node.x = initialNode.x;
          node.y = initialNode.y;
        }
      }

      this.state.simulation.alphaTarget(this.state.config.d3.alphaTarget).restart();

      this._tick();
    }
  };

  /**
   * Calls d3 simulation.restart().<br/>
   * {@link https://github.com/d3/d3-force#simulation_restart}
   * @returns {undefined}
   */
  restartSimulation = () => !this.state.config.staticGraph && this.state.simulation.restart();

  constructor(props) {
    super(props);

    if (!this.props.id) {
      throwErr(this.constructor.name, ERRORS.GRAPH_NO_ID_PROP);
    }

    this.focusAnimationTimeout = null;
    this.nodeClickTimer = null;
    this.isDraggingNode = false;
    this.selection = new Selection();
    this.state = initializeGraphState(this.props, this.state);
    this.debouncedOnZoomChange = this.props.onZoomChange ? debounce(this.props.onZoomChange, 100) : null;
  }

  /**
   * @deprecated
   * `componentWillReceiveProps` has a replacement method in react v16.3 onwards.
   * that is getDerivedStateFromProps.
   * But one needs to be aware that if an anti pattern of `componentWillReceiveProps` is
   * in place for this implementation the migration might not be that easy.
   * See {@link https://reactjs.org/blog/2018/06/07/you-probably-dont-need-derived-state.html}.
   * @param {Object} nextProps - props.
   * @returns {undefined}
   */
  // eslint-disable-next-line
  UNSAFE_componentWillReceiveProps(nextProps) {
    const { graphElementsUpdated, newGraphElements } = checkForGraphElementsChanges(nextProps, this.state);
    const state = graphElementsUpdated ? initializeGraphState(nextProps, this.state) : this.state;
    const newConfig = nextProps.config || {};
    const { configUpdated, d3ConfigUpdated } = checkForGraphConfigChanges(nextProps, this.state);
    const config = configUpdated ? merge(DEFAULT_CONFIG, newConfig) : this.state.config;

    // in order to properly update graph data we need to pause eventual d3 ongoing animations
    newGraphElements && this.pauseSimulation();

    const transform =
      newConfig.panAndZoom !== this.state.config.panAndZoom ? { x: 0, y: 0, k: 1 } : this.state.transform;
    const focusedNodeId = nextProps.data.focusedNodeId;
    const d3FocusedNode = this.state.d3Nodes.find((node) => `${node.id}` === `${focusedNodeId}`);
    const containerElId = `${this.state.id}-${CONST.GRAPH_WRAPPER_ID}`;
    const focusTransformation =
      getCenterAndZoomTransformation(d3FocusedNode, this.state.config, containerElId) || this.state.focusTransformation;
    const enableFocusAnimation = this.props.data.focusedNodeId !== nextProps.data.focusedNodeId;

    // if we're given a function to call when the zoom changes, we create a debounced version of it
    // this is because this function gets called in very rapid succession when zooming
    if (nextProps.onZoomChange) {
      this.debouncedOnZoomChange = debounce(nextProps.onZoomChange, 100);
    }

    this.setState({
      ...state,
      config,
      configUpdated,
      d3ConfigUpdated,
      newGraphElements,
      transform,
      focusedNodeId,
      enableFocusAnimation,
      focusTransformation,
    });
  }

  componentDidUpdate() {
    // if the property staticGraph was activated we want to stop possible ongoing simulation
    const shouldPause = this.state.config.staticGraph || this.state.config.staticGraphWithDragAndDrop;

    if (shouldPause) {
      this.pauseSimulation();
    }

    if (!this.state.config.staticGraph && (this.state.newGraphElements || this.state.d3ConfigUpdated)) {
      this._graphBindD3ToReactComponent();

      if (!this.state.config.staticGraphWithDragAndDrop) {
        this.restartSimulation();
      }

      this.setState({ newGraphElements: false, d3ConfigUpdated: false });
    } else if (this.state.configUpdated) {
      this._graphNodeDragConfig();
    }

    if (this.state.configUpdated) {
      this._zoomConfig();
      this.setState({ configUpdated: false });
    }
  }

  componentDidMount() {
    if (!this.state.config.staticGraph) {
      this._graphBindD3ToReactComponent();
    }

    // graph zoom and drag&drop all network
    this._zoomConfig();
  }

  componentWillUnmount() {
    this.pauseSimulation();

    if (this.nodeClickTimer) {
      clearTimeout(this.nodeClickTimer);
      this.nodeClickTimer = null;
    }

    if (this.focusAnimationTimeout) {
      clearTimeout(this.focusAnimationTimeout);
      this.focusAnimationTimeout = null;
    }
  }

  render() {
    const { nodes, links, defs } = renderGraph(
      this.state.nodes,
      {
        onClickNode: this.onClickNode,
        onDoubleClickNode: this.onDoubleClickNode,
        onRightClickNode: this.onRightClickNode,
        onMouseOverNode: this.onMouseOverNode,
        onMouseOut: this.onMouseOutNode,
      },
      this.state.d3Links,
      this.state.links,
      {
        onClickLink: this.onClickLink,
        onRightClickLink: this.props.onRightClickLink,
        onMouseOverLink: this.onMouseOverLink,
        onMouseOutLink: this.onMouseOutLink,
      },
      this.state.config,
      this.state.highlightedNode,
      this.state.highlightedLink,
      this.state.transform.k,
      this.selection
    );

    const svgStyle = {
      height: this.state.config.height,
      width: this.state.config.width,
    };

    const containerProps = this._generateFocusAnimationProps();

    return (
      <div id={`${this.state.id}-${CONST.GRAPH_WRAPPER_ID}`}>
        <svg name={`svg-container-${this.state.id}`} style={svgStyle} onClick={this.onClickGraph}>
          {defs}
          <g id={`${this.state.id}-${CONST.GRAPH_CONTAINER_ID}`} {...containerProps}>
            {links}
            {nodes}
          </g>
        </svg>
      </div>
    );
  }
}<|MERGE_RESOLUTION|>--- conflicted
+++ resolved
@@ -285,11 +285,7 @@
    * Handles d3 drag 'start' event.
    * @returns {undefined}
    */
-<<<<<<< HEAD
   _onDragStart = (e) => {
-=======
-  _onDragStart = (ev, index, nodeList) => {
->>>>>>> 26f2c4ed
     this.isDraggingNode = true;
     this.pauseSimulation();
 
@@ -298,25 +294,21 @@
     }
 
     if (!this.state.config.staticGraph) {
-<<<<<<< HEAD
       const id = this._nodeIdFromEvent(e);
       let draggedNode = this.state.nodes[id];
 
-      if (this.props.onNodeDragStart) {
-        const { x, y } = draggedNode;
-        this.props.onNodeDragStart(e, id, x, y);
-=======
-      const id = nodesList[index].id;
-      let draggedNode = this.state.nodes[id];
-
       if (!this.selection.nodeIsSelected(id)) {
         const oldSelection = this.selection.freeze();
-        if (!ev.sourceEvent.shiftKey) {
+        if (!e.sourceEvent.shiftKey) {
           this.selection.clear();
         }
         this.selection.addNode(id);
         this.onSelectionChange(oldSelection, this.selection.freeze());
->>>>>>> 26f2c4ed
+      }
+
+      if (this.props.onNodeDragStart) {
+        const { x, y } = draggedNode;
+        this.props.onNodeDragStart(e, id, x, y);
       }
     }
   };
