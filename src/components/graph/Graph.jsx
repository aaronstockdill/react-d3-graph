import React from "react";

import { drag as d3Drag } from "d3-drag";
import { forceLink as d3ForceLink } from "d3-force";
<<<<<<< HEAD
import { zoom as d3Zoom, zoomIdentity as d3ZoomIdentity } from "d3-zoom";
import { select as d3Select, selectAll as d3SelectAll, pointer as d3Pointer } from "d3-selection";
=======
import { select as d3Select, selectAll as d3SelectAll, event as d3Event } from "d3-selection";
import { zoom as d3Zoom } from "d3-zoom";
import { range as d3Range } from "d3-array";
>>>>>>> 7656a953

import CONST from "./graph.const";
import DEFAULT_CONFIG from "./graph.config";
import ERRORS from "../../err";

import { getTargetLeafConnections, toggleLinksMatrixConnections, toggleLinksConnections } from "./collapse.helper";
import { Selection } from "./selection.helper";
import {
  updateNodeHighlightedValue,
  checkForGraphConfigChanges,
  checkForGraphElementsChanges,
  getCenterAndZoomTransformation,
  initializeGraphState,
  initializeNodes,
  isPositionInBounds,
} from "./graph.helper";
import { renderGraph } from "./graph.renderer";
import { merge, debounce, throwErr } from "../../utils";

/**
 * Graph component is the main component for react-d3-graph components, its interface allows its user
 * to build the graph once the user provides the data, configuration (optional) and callback interactions (also optional).
 * The code for the [live example](https://danielcaldas.github.io/react-d3-graph/sandbox/index.html)
 * can be consulted [here](https://github.com/danielcaldas/react-d3-graph/blob/master/sandbox/Sandbox.jsx)
 * @example
 * import { Graph } from 'react-d3-graph';
 *
 * // graph payload (with minimalist structure)
 * const data = {
 *     nodes: [
 *       {id: 'Harry'},
 *       {id: 'Sally'},
 *       {id: 'Alice'}
 *     ],
 *     links: [
 *         {source: 'Harry', target: 'Sally'},
 *         {source: 'Harry', target: 'Alice'},
 *     ]
 * };
 *
 * // the graph configuration, you only need to pass down properties
 * // that you want to override, otherwise default ones will be used
 * const myConfig = {
 *     nodeHighlightBehavior: true,
 *     node: {
 *         color: 'lightgreen',
 *         size: 120,
 *         highlightStrokeColor: 'blue'
 *     },
 *     link: {
 *         highlightColor: 'lightblue'
 *     }
 * };
 *
 * // Callback to handle click on the graph.
 * // @param {Object} event click dom event
 * const onClickGraph = function(event) {
 *      window.alert('Clicked the graph background');
 * };
 *
 * const onClickNode = function(nodeId, node) {
 *      window.alert('Clicked node ${nodeId} in position (${node.x}, ${node.y})');
 * };
 *
 * const onDoubleClickNode = function(nodeId, node) {
 *      window.alert('Double clicked node ${nodeId} in position (${node.x}, ${node.y})');
 * };
 *
 * const onRightClickNode = function(event, nodeId, node) {
 *      window.alert('Right clicked node ${nodeId} in position (${node.x}, ${node.y})');
 * };
 *
 * const onMouseOverNode = function(nodeId, node) {
 *      window.alert(`Mouse over node ${nodeId} in position (${node.x}, ${node.y})`);
 * };
 *
 * const onMouseOutNode = function(nodeId, node) {
 *      window.alert(`Mouse out node ${nodeId} in position (${node.x}, ${node.y})`);
 * };
 *
 * const onClickLink = function(source, target) {
 *      window.alert(`Clicked link between ${source} and ${target}`);
 * };
 *
 * const onRightClickLink = function(event, source, target) {
 *      window.alert('Right clicked link between ${source} and ${target}');
 * };
 *
 * const onMouseOverLink = function(source, target) {
 *      window.alert(`Mouse over in link between ${source} and ${target}`);
 * };
 *
 * const onMouseOutLink = function(source, target) {
 *      window.alert(`Mouse out link between ${source} and ${target}`);
 * };
 *
 * const onNodePositionChange = function(nodeId, x, y) {
 *      window.alert(`Node ${nodeId} moved to new position x= ${x} y= ${y}`);
 * };
 *
 * // Callback that's called whenever the graph is zoomed in/out
 * // @param {number} previousZoom the previous graph zoom
 * // @param {number} newZoom the new graph zoom
 * const onZoomChange = function(previousZoom, newZoom) {
 *      window.alert(`Graph is now zoomed at ${newZoom} from ${previousZoom}`);
 * };
 *
 *
 * <Graph
 *      id='graph-id' // id is mandatory, if no id is defined rd3g will throw an error
 *      data={data}
 *      config={myConfig}
 *      onClickGraph={onClickGraph}
 *      onClickNode={onClickNode}
 *      onDoubleClickNode={onDoubleClickNode}
 *      onRightClickNode={onRightClickNode}
 *      onClickLink={onClickLink}
 *      onRightClickLink={onRightClickLink}
 *      onMouseOverNode={onMouseOverNode}
 *      onMouseOutNode={onMouseOutNode}
 *      onMouseOverLink={onMouseOverLink}
 *      onMouseOutLink={onMouseOutLink}
 *      onNodePositionChange={onNodePositionChange}
 *      onZoomChange={onZoomChange}/>
 */
export default class Graph extends React.Component {
  /**
   * Obtain a set of properties which will be used to perform the focus and zoom animation if
   * required. In case there's not a focus and zoom animation in progress, it should reset the
   * transition duration to zero and clear transformation styles.
   * @returns {Object} - Focus and zoom animation properties.
   */
  _generateFocusAnimationProps = () => {
    // In case an older animation was still not complete, clear previous timeout to ensure the new one is not cancelled
    if (this.state.enableFocusAnimation) {
      if (this.focusAnimationTimeout) {
        clearTimeout(this.focusAnimationTimeout);
      }

      this.focusAnimationTimeout = setTimeout(
        () => this.setState({ enableFocusAnimation: false }),
        this.state.config.focusAnimationDuration * 1000
      );
    }

    const transitionDuration = this.state.enableFocusAnimation ? this.state.config.focusAnimationDuration : 0;

    return {
      style: { transitionDuration: `${transitionDuration}s` },
      transform: this.state.focusTransformation,
    };
  };

  /**
   * This method runs {@link d3-force|https://github.com/d3/d3-force}
   * against the current graph.
   * @returns {undefined}
   */
  _graphLinkForceConfig() {
    const forceLink = d3ForceLink(this.state.d3Links)
      .id((l) => l.id)
      .distance(this.state.config.d3.linkLength)
      .strength(this.state.config.d3.linkStrength);

    this.state.simulation.force(CONST.LINK_CLASS_NAME, forceLink);
  }

  /**
   * This method runs {@link d3-drag|https://github.com/d3/d3-drag}
   * against the current graph.
   * @returns {undefined}
   */
  _graphNodeDragConfig() {
    const customNodeDrag = d3Drag()
      .on("start", this._onDragStart)
      .on("drag", this._onDragMove)
      .on("end", this._onDragEnd);

    d3Select(`#${this.state.id}-${CONST.GRAPH_WRAPPER_ID}`).selectAll(".node").call(customNodeDrag);
  }

  /**
   * Sets d3 tick function and configures other d3 stuff such as forces and drag events.
   * Whenever called binds Graph component state with d3.
   * @returns {undefined}
   */
  _graphBindD3ToReactComponent() {
    if (!this.state.config.d3.disableLinkForce) {
      this.state.simulation.nodes(this.state.d3Nodes).on("tick", () => {
        // Propagate d3Nodes changes to nodes
        const newNodes = {};
        for (const node of this.state.d3Nodes) {
          newNodes[node.id] = node;
        }
        this._tick({ d3Nodes: this.state.d3Nodes, nodes: newNodes });
      });
      this._graphLinkForceConfig();
    }
    if (!this.state.config.freezeAllDragEvents) {
      this._graphNodeDragConfig();
    }
  }

  _nodeIdFromEvent = (e) => {
    var target = e.sourceEvent.target;
    while (target && !target.classList.contains("node")) {
      target = target.parentElement;
    }
    return (target && target.id) || null;
  };

  makeClick = (e) => {
    return new MouseEvent("click", {
      altKey: e.altKey,
      ctrlKey: e.ctrlKey,
      shiftKey: e.shiftKey,
      metaKey: e.metaKey,
      bubbles: e.bubbles,
      button: e.button,
      buttons: e.buttons,
      clientX: e.clientX,
      clientY: e.clientY,
      screenX: e.screenX,
      screenY: e.screenY,
      bubbles: e.bubbles,
      cancelable: e.cancelable,
      composed: e.composed,
      view: e.view,
    });
  };

  /**
   * Handles d3 drag 'end' event.
   * @returns {undefined}
   */
  _onDragEnd = (e) => {
    if (this.nodeMouseDown && !this.isDraggingNode) {
      // Actually just a click
      const click = this.makeClick(e.sourceEvent);
      this.isDraggingNode = false;
      this.nodeMouseDown = null;

      this.allowNodeClick = true;
      e.sourceEvent.target.dispatchEvent(click);
      this.allowNodeClick = false;
      return;
    }

    this.isDraggingNode = false;
    this.nodeMouseDown = null;

    if (this.state.draggedNodes) {
      this.state.draggedNodes.forEach((node) => {
        this.onNodePositionChange(node);
      });
      this._tick({ draggedNodes: null });
    }

    !this.state.config.staticGraph &&
      this.state.config.automaticRearrangeAfterDropNode &&
      this.state.simulation.alphaTarget(this.state.config.d3.alphaTarget).restart();
  };

  /**
   * Handles d3 'drag' event.
   * {@link https://github.com/d3/d3-drag/blob/master/README.md#drag_subject|more about d3 drag}
   * @param  {Object} ev - if not undefined it will contain event data.
   * @param  {number} index - index of the node that is being dragged.
   * @param  {Array.<Object>} nodeList - array of d3 nodes. This list of nodes is provided by d3, each
   * node contains all information that was previously fed by rd3g.
   * @returns {undefined}
   */
  _onDragMove = (e) => {
    if (this.nodeMouseDown) {
      const delta = (e.x - this.nodeMouseDown.x) ** 2 + (e.y - this.nodeMouseDown.y) ** 2;
      if (!this.isDraggingNode && delta > 30) {
        const id = this._nodeIdFromEvent(e);
        let draggedNode = this.state.nodes[id];
        this.isDraggingNode = true;
        if (!this.selection.nodeIsSelected(id)) {
          const oldSelection = this.selection.freeze();
          if (!e.sourceEvent.shiftKey) {
            this.selection.clear();
          }
          this.selection.addNode(id);
          this.onSelectionChange(oldSelection, this.selection.freeze());
        }
      }
    }

    if (!this.state.config.staticGraph && this.isDraggingNode) {
      const ids = Array.from(this.selection.nodes);
      const draggedNodes = ids.flatMap((id) => {
        // this is where d3 and react bind
        let draggedNode = this.state.nodes[id];

        draggedNode.oldX = draggedNode.x;
        draggedNode.oldY = draggedNode.y;

        const newX = draggedNode.x + e.dx;
        const newY = draggedNode.y + e.dy;
        const shouldUpdateNode = !this.state.config.bounded || isPositionInBounds({ x: newX, y: newY }, this.state);

        if (shouldUpdateNode) {
          draggedNode.x = newX;
          draggedNode.y = newY;

          // set nodes fixing coords fx and fy
          draggedNode["fx"] = draggedNode.x;
          draggedNode["fy"] = draggedNode.y;

          return [draggedNode];
        } else {
          return [];
        }
      });

      this._tick({ draggedNodes });
    }
  };

  /**
   * Handles d3 drag 'start' event.
   * @returns {undefined}
   */
  _onDragStart = (e) => {
    this.nodeMouseDown = e.sourceEvent;
    this.isDraggingNode = false;
    this.pauseSimulation();

    if (this.state.enableFocusAnimation) {
      this.setState({ enableFocusAnimation: false });
    }
  };

  /**
   * Sets nodes and links highlighted value.
   * @param  {string} id - the id of the node to highlight.
   * @param  {boolean} [value=false] - the highlight value to be set (true or false).
   * @returns {undefined}
   */
  _setNodeHighlightedValue = (id, value = false) =>
    this._tick(updateNodeHighlightedValue(this.state.nodes, this.state.links, this.state.config, id, value));

  /**
   * The tick function simply calls React set state in order to update component and render nodes
   * along time as d3 calculates new node positioning.
   * @param {Object} state - new state to pass on.
   * @param {Function} [cb] - optional callback to fed in to {@link setState()|https://reactjs.org/docs/react-component.html#setstate}.
   * @returns {undefined}
   */
  _tick = (state = {}, cb) => (cb ? this.setState(state, cb) : this.setState(state));

  /**
   * Configures zoom upon graph with default or user provided values.<br/>
   * NOTE: in order for users to be able to double click on nodes, we
   * are disabling the native dblclick.zoom from d3 that performs a zoom
   * whenever a user double clicks on top of the graph.
   * {@link https://github.com/d3/d3-zoom#zoom}
   * @returns {undefined}
   */
  _zoomConfig = () => {
    const selector = d3Select(`#${this.state.id}-${CONST.GRAPH_WRAPPER_ID}`);

    this.zoomObject = d3Zoom().scaleExtent([this.state.config.minZoom, this.state.config.maxZoom]);

    if (!this.state.config.freezeAllDragEvents) {
      this.zoomObject
        .on("zoom", (e) => {
          this._zoomed(e);
          this.onGraphMouseMove(e);
        })
        .on("start", this.onGraphMouseDown)
        .on("end", this.onGraphMouseUp);
    }

    if (this.state.config.initialZoom !== null) {
      this.zoomObject.scaleTo(selector, this.state.config.initialZoom);
    }

    // avoid double click on graph to trigger zoom
    // for more details consult: https://github.com/danielcaldas/react-d3-graph/pull/202
    selector.call(this.zoomObject).on("dblclick.zoom", null);
  };

  /**
   * Handler for 'zoom' event within zoom config.
   * @returns {Object} returns the transformed elements within the svg graph area.
   */
  _zoomed = (e) => {
    if (!this.allowPanAndZoom) {
      return;
    }
    const transform = e.transform;

    d3SelectAll(`#${this.state.id}-${CONST.GRAPH_CONTAINER_ID}`).attr("transform", transform);
    const t =
      "translate(" +
      (transform.x % (this.state.config.grid.majorStep * transform.k)) +
      "," +
      (transform.y % (this.state.config.grid.majorStep * transform.k)) +
      ") scale(" +
      transform.k +
      ")";
    d3SelectAll(`#${this.state.id}-${CONST.GRAPH_GRID_ID}`).attr("transform", t);

    this.setState({ transform });

    // only send zoom change events if the zoom has changed (_zoomed() also gets called when panning)
    if (this.debouncedOnZoomChange && this.state.previousZoom !== transform.k && !this.state.config.panAndZoom) {
      this.debouncedOnZoomChange(this.state.previousZoom, transform.k);
      this.setState({ previousZoom: transform.k });
    }
  };

  isGraphMouseEvent = (e) => {
    const tagName = e.target && e.target.tagName;
    const name = e?.target?.attributes?.name?.value;
    const svgContainerName = `svg-container-${this.state.id}`;
    return tagName.toUpperCase() === "SVG" && name === svgContainerName;
  };

  updateSelectorRect = (rect, start, now) => {
    const svg = document.getElementById(`svg-container-${this.state.id}`);
    var x, y, width, height;
    if (start[0] > now[0]) {
      x = now[0];
      width = start[0] - x;
    } else {
      x = start[0];
      width = now[0] - x;
    }
    if (start[1] > now[1]) {
      y = now[1];
      height = start[1] - y;
    } else {
      y = start[1];
      height = now[1] - y;
    }
    x = (x - this.state.transform.x - svg.parentElement.offsetLeft) / this.state.transform.k;
    y = (y - this.state.transform.y - svg.parentElement.offsetTop) / this.state.transform.k;
    width = width / this.state.transform.k;
    height = height / this.state.transform.k;
    rect.setAttribute("x", x);
    rect.setAttribute("y", y);
    rect.setAttribute("width", width);
    rect.setAttribute("height", height);
    return [x, y, x + width, y + height];
  };

  onGraphMouseUp = (e) => {
    if (!e.sourceEvent || e.sourceEvent.type !== "mouseup") {
      return;
    }
    const selection = d3Select(`#${this.state.id}-${CONST.GRAPH_WRAPPER_ID}`);
    if (this.graphMouseDown && !this.graphDragging) {
      // Just a click
      const click = this.makeClick(e.sourceEvent);

      this.allowGraphClick = true;
      e.sourceEvent.target.dispatchEvent(click);
      this.allowGraphClick = false;
    } else if (this.graphMouseDown && this.graphDragging) {
      // Finished drag!
      if (this.graphMouseDown.shiftKey) {
        // Was a "selection" drag
        const transform = d3ZoomIdentity
          .translate(this.state.transform.x, this.state.transform.y)
          .scale(this.state.transform.k);
        selection.call(this.zoomObject.transform, transform).call(this.zoomObject);
        document
          .getElementById(`${this.state.id}-${CONST.GRAPH_CONTAINER_ID}`)
          .removeChild(this.graphDragging.selectorBox);
      }
    }
    this.allowPanAndZoom = true;
    this.graphDragging = null;
    this.graphMouseDown = null;
  };

  onGraphMouseMove = (e) => {
    if (!e.sourceEvent || e.sourceEvent.type !== "mousemove") {
      return;
    }
    if (this.graphMouseDown && !this.graphDragging) {
      const delta = (e.sourceEvent.x - this.graphMouseDown.x) ** 2 + (e.sourceEvent.y - this.graphMouseDown.y) ** 2;
      if (delta > 30) {
        if (this.graphMouseDown.shiftKey) {
          this.allowPanAndZoom = false;
          const g = document.getElementById(`${this.state.id}-${CONST.GRAPH_CONTAINER_ID}`);
          const selectorBox = document.createElementNS("http://www.w3.org/2000/svg", "rect");
          selectorBox.setAttribute("id", `${this.state.id}-SELECTIONBOX`);
          selectorBox.setAttribute("style", "fill:rgba(0, 0, 0, 0.1);");
          this.updateSelectorRect(selectorBox, d3Pointer(e), d3Pointer(e));
          g.prepend(selectorBox);
          this.graphDragging = { start: e, startSelection: this.selection.freeze(), selectorBox: selectorBox };
        } else {
          this.graphDragging = { start: e, startSelection: this.selection.freeze() };
        }
      }
    }
    if (this.graphDragging && this.graphMouseDown.shiftKey) {
      const bounds = this.updateSelectorRect(
        this.graphDragging.selectorBox,
        d3Pointer(this.graphDragging.start),
        d3Pointer(e)
      );
      const oldSelection = this.selection.freeze();
      this.selection.clear();
      this.selection.addNodes(this.graphDragging.startSelection.nodes);
      const selected = Object.values(this.state.nodes).flatMap((node) => {
        const inBounds = node.x >= bounds[0] && node.x <= bounds[2] && node.y >= bounds[1] && node.y <= bounds[3];
        return inBounds ? [node.id] : [];
      });
      this.selection.addNodes(selected);
      this.onSelectionChange(oldSelection, this.selection.freeze());
    }
  };

  onGraphMouseDown = (e) => {
    if (e.sourceEvent && e.sourceEvent.type === "mousedown" && this.isGraphMouseEvent(e.sourceEvent)) {
      this.graphMouseDown = e.sourceEvent;
      this.graphDragging = null;
      if (e.sourceEvent.shiftKey) {
        this.allowPanAndZoom = false;
      }
    }
  };

  /**
   * Calls the callback passed to the component.
   * @param  {Object} e - The event of onClick handler.
   * @returns {undefined}
   */
  onClickGraph = (e) => {
<<<<<<< HEAD
    if (!this.allowGraphClick) {
      return;
    }
=======
>>>>>>> 7656a953
    if (this.state.enableFocusAnimation) {
      this.setState({ enableFocusAnimation: false });
    }

    // Only trigger the graph onClickHandler, if not clicked a node or link.
    // toUpperCase() is added as a precaution, as the documentation says tagName should always
    // return in UPPERCASE, but chrome returns lowercase
    if (this.isGraphMouseEvent(e)) {
      this.props.onClickGraph && this.props.onClickGraph(e);

      if (!e.shiftKey) {
        const oldSelection = this.selection.freeze();
        this.selection.clear();
        this.onSelectionChange(oldSelection, this.selection.freeze());
      }
    }
  };

  /**
   * Collapses the nodes, then checks if the click is doubled and calls the callback passed to the component.
   * @param  {Object} event - Click event
   * @param  {string} clickedNodeId - The id of the node where the click was performed.
   * @returns {undefined}
   */
<<<<<<< HEAD
  onClickNode = (event, clickedNodeId) => {
    if (!this.allowNodeClick) {
      return;
    }
=======
  onClickNode = (clickedNodeId) => {
>>>>>>> 7656a953
    const clickedNode = this.state.nodes[clickedNodeId];
    if (!this.nodeClickTimer) {
      // Note: onDoubleClickNode is not defined we don't need a long wait
      // to understand weather a second click will arrive soon or not
      // we can immediately trigger the click timer because we're 100%
      // that the double click even is never intended
      const ttl = this.props.onDoubleClickNode ? CONST.TTL_DOUBLE_CLICK_IN_MS : 0;
      this.nodeClickTimer = setTimeout(() => {
        if (this.state.config.collapsible) {
          const leafConnections = getTargetLeafConnections(clickedNodeId, this.state.links, this.state.config);
          const links = toggleLinksMatrixConnections(this.state.links, leafConnections, this.state.config);
          const d3Links = toggleLinksConnections(this.state.d3Links, links);
          const firstLeaf = leafConnections?.["0"];

          let isExpanding = false;

          if (firstLeaf) {
            const visibility = links[firstLeaf.source][firstLeaf.target];

            isExpanding = visibility === 1;
          }

          this._tick(
            {
              links,
              d3Links,
            },
            () => {
              const oldSelection = this.selection.freeze();
              if (!event.shiftKey) {
                this.selection.clear();
              }
              this.selection.toggleNode(clickedNodeId);
              this.onSelectionChange(oldSelection, this.selection.freeze());

              this.props.onClickNode && this.props.onClickNode(event, clickedNodeId, clickedNode);

              if (isExpanding) {
                this._graphNodeDragConfig();
              }
            }
          );
        } else {
          const oldSelection = this.selection.freeze();
          if (!event.shiftKey) {
            this.selection.clear();
          }
          this.selection.toggleNode(clickedNodeId);
          this.onSelectionChange(oldSelection, this.selection.freeze());

          this.props.onClickNode && this.props.onClickNode(event, clickedNodeId, clickedNode);
        }
        this.nodeClickTimer = null;
      }, ttl);
    } else {
      this.props.onDoubleClickNode && this.props.onDoubleClickNode(event, clickedNodeId, clickedNode);
      this.nodeClickTimer = clearTimeout(this.nodeClickTimer);
    }
  };

  /**
   * Handles right click event on a node.
   * @param  {Object} event - Right click event.
   * @param  {string} id - id of the node that participates in the event.
   * @returns {undefined}
   */
  onRightClickNode = (event, id) => {
    const clickedNode = this.state.nodes[id];
    this.props.onRightClickNode && this.props.onRightClickNode(event, id, clickedNode);
  };

  /**
   * Handles mouse over node event.
   * @param  {string} id - id of the node that participates in the event.
   * @returns {undefined}
   */
<<<<<<< HEAD
  onMouseOverNode = (event, id) => {
=======
  onMouseOverNode = (id) => {
>>>>>>> 7656a953
    if (this.isDraggingNode) {
      return;
    }

    const clickedNode = this.state.nodes[id];
    this.props.onMouseOverNode && this.props.onMouseOverNode(event, id, clickedNode);

    this.state.config.nodeHighlightBehavior && this._setNodeHighlightedValue(id, true);
  };

  /**
   * Handles mouse out node event.
   * @param  {string} id - id of the node that participates in the event.
   * @returns {undefined}
   */
<<<<<<< HEAD
  onMouseOutNode = (event, id) => {
=======
  onMouseOutNode = (id) => {
>>>>>>> 7656a953
    if (this.isDraggingNode) {
      return;
    }

    const clickedNode = this.state.nodes[id];
    this.props.onMouseOutNode && this.props.onMouseOutNode(event, id, clickedNode);

    this.state.config.nodeHighlightBehavior && this._setNodeHighlightedValue(id, false);
  };

  /**
   * Handles click link event.
   * @param  {Object} event - Click event
   * @param  {Object} link - The clicked link
   * @returns {undefined}
   */
  onClickLink = (event, link) => {
    const oldSelection = this.selection.freeze();
    if (!event.shiftKey) {
      this.selection.clear();
    }
    this.selection.toggleLink(link.id);
    this.onSelectionChange(oldSelection, this.selection.freeze());

    this.props.onClickLink && this.props.onClickLink(link.source, link.target);
  };

  /**
   * Handles mouse over link event.
   * @param  {string} source - id of the source node that participates in the event.
   * @param  {string} target - id of the target node that participates in the event.
   * @returns {undefined}
   */
  onMouseOverLink = (event, source, target) => {
    this.props.onMouseOverLink && this.props.onMouseOverLink(event, source, target);

    if (this.state.config.linkHighlightBehavior) {
      const highlightedLink = { source, target };

      this._tick({ highlightedLink });
    }
  };

  /**
   * Handles mouse out link event.
   * @param  {string} source - id of the source node that participates in the event.
   * @param  {string} target - id of the target node that participates in the event.
   * @returns {undefined}
   */
  onMouseOutLink = (event, source, target) => {
    this.props.onMouseOutLink && this.props.onMouseOutLink(source, target);

    if (this.state.config.linkHighlightBehavior) {
      const highlightedLink = undefined;

      this._tick({ highlightedLink });
    }
  };

  /**
   * Handles node position change.
   * @param {Object} node - an object holding information about the dragged node.
   * @returns {undefined}
   */
  onNodePositionChange = (node) => {
    if (!this.props.onNodePositionChange) {
      return;
    }

    const { id, x, y } = node;

    this.props.onNodePositionChange(id, x, y);
  };

  onSelectionChange = (oldSelection, newSelection) => {
    if (!this.props.onSelectionChange) {
      return;
    }

    if (oldSelection != newSelection) {
      this.props.onSelectionChange(oldSelection, newSelection);
    }
  };

  onKeyUp = (ev) => {
    if (!this.props.keybindings || !this.state.activeKeybindings) {
      return;
    }
    function keyname(e) {
      const ctrl = e.ctrlKey ? "Ctrl+" : "";
      const alt = e.altKey ? "Alt+" : "";
      const shift = e.shiftKey ? "Shift+" : "";
      const letter = e.key;
      return ctrl + alt + shift + letter;
    }
    const x = (this.mousePosition[0] - this.state.transform.x) / this.state.transform.k;
    const y = (this.mousePosition[1] - this.state.transform.y) / this.state.transform.k;
    (
      this.props.keybindings[keyname(ev)] ||
      function (_) {
        return;
      }
    )(ev, x, y);
  };

  enableKeybindings = () => {
    document.querySelector(`#svg-container-${this.state.id}`).focus();
    this.setState({ activeKeybindings: true });
  };

  disableKeybindings = () => {
    document.querySelector(`#svg-container-${this.state.id}`).blur();
    this.setState({ activeKeybindings: false });
  };

  updateMousePosition = (event) => {
    this.mousePosition = d3Pointer(event);
  };

  _mouseConfig() {
    d3Select(`#svg-container-${this.state.id}`)
      .on("mousemove", this.updateMousePosition)
      .on("mouseover", this.enableKeybindings)
      .on("mouseout", this.disableKeybindings);
  }

  /**
   * Calls d3 simulation.stop().<br/>
   * {@link https://github.com/d3/d3-force#simulation_stop}
   * @returns {undefined}
   */
  pauseSimulation = () => this.state.simulation.stop();

  /**
   * This method resets all nodes fixed positions by deleting the properties fx (fixed x)
   * and fy (fixed y). Following this, a simulation is triggered in order to force nodes to go back
   * to their original positions (or at least new positions according to the d3 force parameters).
   * @returns {undefined}
   */
  resetNodesPositions = () => {
    if (!this.state.config.staticGraph) {
      let initialNodesState = initializeNodes(this.props.data.nodes);
      for (let nodeId in this.state.nodes) {
        let node = this.state.nodes[nodeId];

        if (node.fx && node.fy) {
          Reflect.deleteProperty(node, "fx");
          Reflect.deleteProperty(node, "fy");
        }

        if (nodeId in initialNodesState) {
          let initialNode = initialNodesState[nodeId];
          node.x = initialNode.x;
          node.y = initialNode.y;
        }
      }

      this.state.simulation.alphaTarget(this.state.config.d3.alphaTarget).restart();

      this._tick();
    }
  };

  /**
   * Calls d3 simulation.restart().<br/>
   * {@link https://github.com/d3/d3-force#simulation_restart}
   * @returns {undefined}
   */
  restartSimulation = () => !this.state.config.staticGraph && this.state.simulation.restart();

  constructor(props) {
    super(props);

    if (!this.props.id) {
      throwErr(this.constructor.name, ERRORS.GRAPH_NO_ID_PROP);
    }

    this.grid = React.createRef();
    this.container = React.createRef();
    this.focusAnimationTimeout = null;
    this.nodeClickTimer = null;
    this.nodeMouseDown = null;
    this.isDraggingNode = false;
    this.allowNodeClick = false;
    this.graphMouseDown = null;
    this.graphDragging = null;
    this.allowGraphClick = false;
    this.zoomObject = null;
    this.allowPanAndZoom = true;
    this.mousePosition = [0, 0];
    this.selection = new Selection();
    if (this.props.selection) {
      this.selection.update(this.props.selection);
    }
    this.state = { activeKeybindings: false };
    this.state = initializeGraphState(this.props, this.state);
    this.debouncedOnZoomChange = this.props.onZoomChange ? debounce(this.props.onZoomChange, 100) : null;
  }

  /**
   * @deprecated
   * `componentWillReceiveProps` has a replacement method in react v16.3 onwards.
   * that is getDerivedStateFromProps.
   * But one needs to be aware that if an anti pattern of `componentWillReceiveProps` is
   * in place for this implementation the migration might not be that easy.
   * See {@link https://reactjs.org/blog/2018/06/07/you-probably-dont-need-derived-state.html}.
   * @param {Object} nextProps - props.
   * @returns {undefined}
   */
  // eslint-disable-next-line
  UNSAFE_componentWillReceiveProps(nextProps) {
    const { graphElementsUpdated, newGraphElements } = checkForGraphElementsChanges(nextProps, this.state);
    const state = graphElementsUpdated ? initializeGraphState(nextProps, this.state) : this.state;
    const newConfig = nextProps.config || {};
    const { configUpdated, d3ConfigUpdated } = checkForGraphConfigChanges(nextProps, this.state);
    const config = configUpdated ? merge(DEFAULT_CONFIG, newConfig) : this.state.config;

    // in order to properly update graph data we need to pause eventual d3 ongoing animations
    newGraphElements && this.pauseSimulation();

    // const transform =
    //   newConfig.panAndZoom !== this.state.config.panAndZoom ? { x: 0, y: 0, k: 1 } : this.state.transform;
    const transform = this.state.transform;
    const focusedNodeId = nextProps.data.focusedNodeId;
    const d3FocusedNode = this.state.d3Nodes.find((node) => `${node.id}` === `${focusedNodeId}`);
    const containerElId = `${this.state.id}-${CONST.GRAPH_WRAPPER_ID}`;
    const focusTransformation =
      getCenterAndZoomTransformation(d3FocusedNode, this.state.config, containerElId) || this.state.focusTransformation;
    const enableFocusAnimation = this.props.data.focusedNodeId !== nextProps.data.focusedNodeId;

    // if we're given a function to call when the zoom changes, we create a debounced version of it
    // this is because this function gets called in very rapid succession when zooming
    if (nextProps.onZoomChange) {
      this.debouncedOnZoomChange = debounce(nextProps.onZoomChange, 100);
    }

    if (nextProps.selection) {
      this.selection.update(nextProps.selection);
    }

    this.setState({
      ...state,
      config,
      configUpdated,
      d3ConfigUpdated,
      newGraphElements,
      transform,
      focusedNodeId,
      enableFocusAnimation,
      focusTransformation,
    });
  }

  componentDidUpdate() {
    // if the property staticGraph was activated we want to stop possible ongoing simulation
    const shouldPause = this.state.config.staticGraph || this.state.config.staticGraphWithDragAndDrop;

    if (shouldPause) {
      this.pauseSimulation();
    }

    if (!this.state.config.staticGraph && (this.state.newGraphElements || this.state.d3ConfigUpdated)) {
      this._graphBindD3ToReactComponent();

      if (!this.state.config.staticGraphWithDragAndDrop) {
        this.restartSimulation();
      }

      this.setState({ newGraphElements: false, d3ConfigUpdated: false });
    } else if (this.state.configUpdated) {
      this._graphNodeDragConfig();
    }

    if (this.state.configUpdated) {
      if (this.props.showGrid) {
        this._drawGrid(this.state.config.grid);
      } else {
        this._destroyGrid();
      }
      this._zoomConfig();
      this.setState({ configUpdated: false });
    }
  }

  componentDidMount() {
    if (!this.state.config.staticGraph) {
      this._graphBindD3ToReactComponent();
    }

    if (this.props.showGrid) {
      this._drawGrid(this.state.config.grid);
    }

    // graph zoom and drag&drop all network
    this._zoomConfig();
    this._mouseConfig();
  }

  componentWillUnmount() {
    this.pauseSimulation();

    if (this.nodeClickTimer) {
      clearTimeout(this.nodeClickTimer);
      this.nodeClickTimer = null;
    }

    if (this.focusAnimationTimeout) {
      clearTimeout(this.focusAnimationTimeout);
      this.focusAnimationTimeout = null;
    }
  }

  _drawGrid(gridCfg) {
    const container = this.container.current;
    const grid = d3Select("#" + this.grid.current.id).selectAll("line");

    const height = container.offsetHeight / this.state.config.minZoom;
    const width = container.offsetWidth / this.state.config.minZoom;
    const overflow = gridCfg.majorStep;

    const make = (total, step, major, minor, color, width) => {
      const count = Math.ceil(total / step);
      const arr = d3Range(0, count + 1);
      const gridView = grid.data(arr).enter();
      gridView
        .append("line")
        .attr(major + "1", (d) => d * step)
        .attr(major + "2", (d) => d * step)
        .attr(minor + "1", -overflow)
        .attr(minor + "2", total + overflow)
        .style("stroke", color)
        .style("stroke-width", width);
    };

    make(height, gridCfg.minorStep, "x", "y", gridCfg.minorColor, gridCfg.minorWidth);
    make(width, gridCfg.minorStep, "y", "x", gridCfg.minorColor, gridCfg.minorWidth);
    make(height, gridCfg.majorStep, "x", "y", gridCfg.majorColor, gridCfg.majorWidth);
    make(width, gridCfg.majorStep, "y", "x", gridCfg.majorColor, gridCfg.majorWidth);
  }

  _destroyGrid() {
    d3Select("#" + this.grid.current.id)
      .selectAll("line")
      .remove();
  }

  render() {
    const { nodes, links, defs } = renderGraph(
      this.state.nodes,
      {
        onClickNode: this.onClickNode,
        onDoubleClickNode: this.onDoubleClickNode,
        onRightClickNode: this.onRightClickNode,
        onMouseOverNode: this.onMouseOverNode,
        onMouseOut: this.onMouseOutNode,
      },
      this.state.d3Links,
      this.state.links,
      {
        onClickLink: this.onClickLink,
        onRightClickLink: this.props.onRightClickLink,
        onMouseOverLink: this.onMouseOverLink,
        onMouseOutLink: this.onMouseOutLink,
      },
      this.state.config,
      this.state.highlightedNode,
      this.state.highlightedLink,
      this.state.transform.k,
      this.selection
    );

    const svgStyle = {
      outline: "none",
      height: this.state.config.height,
      width: this.state.config.width,
    };

    const containerProps = this._generateFocusAnimationProps();

    return (
<<<<<<< HEAD
      <div id={`${this.state.id}-${CONST.GRAPH_WRAPPER_ID}`} style={this.props.style}>
        <svg
          name={`svg-container-${this.state.id}`}
          id={`svg-container-${this.state.id}`}
          style={svgStyle}
          tabIndex={"0"}
          onClick={this.onClickGraph}
          onKeyUp={this.onKeyUp}
        >
=======
      <div id={`${this.state.id}-${CONST.GRAPH_WRAPPER_ID}`} ref={this.container}>
        <svg name={`svg-container-${this.state.id}`} style={svgStyle} onClick={this.onClickGraph}>
>>>>>>> 7656a953
          {defs}
          <g id={`${this.state.id}-${CONST.GRAPH_GRID_ID}`} ref={this.grid} />
          <g id={`${this.state.id}-${CONST.GRAPH_CONTAINER_ID}`} {...containerProps}>
            {nodes}
            {links}
          </g>
        </svg>
      </div>
    );
  }
}<|MERGE_RESOLUTION|>--- conflicted
+++ resolved
@@ -2,14 +2,9 @@
 
 import { drag as d3Drag } from "d3-drag";
 import { forceLink as d3ForceLink } from "d3-force";
-<<<<<<< HEAD
 import { zoom as d3Zoom, zoomIdentity as d3ZoomIdentity } from "d3-zoom";
 import { select as d3Select, selectAll as d3SelectAll, pointer as d3Pointer } from "d3-selection";
-=======
-import { select as d3Select, selectAll as d3SelectAll, event as d3Event } from "d3-selection";
-import { zoom as d3Zoom } from "d3-zoom";
 import { range as d3Range } from "d3-array";
->>>>>>> 7656a953
 
 import CONST from "./graph.const";
 import DEFAULT_CONFIG from "./graph.config";
@@ -545,12 +540,9 @@
    * @returns {undefined}
    */
   onClickGraph = (e) => {
-<<<<<<< HEAD
     if (!this.allowGraphClick) {
       return;
     }
-=======
->>>>>>> 7656a953
     if (this.state.enableFocusAnimation) {
       this.setState({ enableFocusAnimation: false });
     }
@@ -575,14 +567,10 @@
    * @param  {string} clickedNodeId - The id of the node where the click was performed.
    * @returns {undefined}
    */
-<<<<<<< HEAD
   onClickNode = (event, clickedNodeId) => {
     if (!this.allowNodeClick) {
       return;
     }
-=======
-  onClickNode = (clickedNodeId) => {
->>>>>>> 7656a953
     const clickedNode = this.state.nodes[clickedNodeId];
     if (!this.nodeClickTimer) {
       // Note: onDoubleClickNode is not defined we don't need a long wait
@@ -659,11 +647,7 @@
    * @param  {string} id - id of the node that participates in the event.
    * @returns {undefined}
    */
-<<<<<<< HEAD
   onMouseOverNode = (event, id) => {
-=======
-  onMouseOverNode = (id) => {
->>>>>>> 7656a953
     if (this.isDraggingNode) {
       return;
     }
@@ -679,11 +663,7 @@
    * @param  {string} id - id of the node that participates in the event.
    * @returns {undefined}
    */
-<<<<<<< HEAD
   onMouseOutNode = (event, id) => {
-=======
-  onMouseOutNode = (id) => {
->>>>>>> 7656a953
     if (this.isDraggingNode) {
       return;
     }
@@ -1064,8 +1044,7 @@
     const containerProps = this._generateFocusAnimationProps();
 
     return (
-<<<<<<< HEAD
-      <div id={`${this.state.id}-${CONST.GRAPH_WRAPPER_ID}`} style={this.props.style}>
+      <div id={`${this.state.id}-${CONST.GRAPH_WRAPPER_ID}`} style={this.props.style} ref={this.container}>
         <svg
           name={`svg-container-${this.state.id}`}
           id={`svg-container-${this.state.id}`}
@@ -1074,10 +1053,6 @@
           onClick={this.onClickGraph}
           onKeyUp={this.onKeyUp}
         >
-=======
-      <div id={`${this.state.id}-${CONST.GRAPH_WRAPPER_ID}`} ref={this.container}>
-        <svg name={`svg-container-${this.state.id}`} style={svgStyle} onClick={this.onClickGraph}>
->>>>>>> 7656a953
           {defs}
           <g id={`${this.state.id}-${CONST.GRAPH_GRID_ID}`} ref={this.grid} />
           <g id={`${this.state.id}-${CONST.GRAPH_CONTAINER_ID}`} {...containerProps}>
