--- conflicted
+++ resolved
@@ -2,13 +2,8 @@
 
 import { drag as d3Drag } from "d3-drag";
 import { forceLink as d3ForceLink } from "d3-force";
-<<<<<<< HEAD
+import { zoom as d3Zoom, zoomIdentity as d3ZoomIdentity } from "d3-zoom";
 import { select as d3Select, selectAll as d3SelectAll, pointer as d3Pointer } from "d3-selection";
-import { zoom as d3Zoom } from "d3-zoom";
-=======
-import { select as d3Select, selectAll as d3SelectAll, pointer as d3Pointer, event as d3Event } from "d3-selection";
-import { zoom as d3Zoom, zoomIdentity as d3ZoomIdentity } from "d3-zoom";
->>>>>>> 9bd40c43
 
 import CONST from "./graph.const";
 import DEFAULT_CONFIG from "./graph.config";
@@ -220,8 +215,6 @@
     return (target && target.id) || null;
   };
 
-<<<<<<< HEAD
-=======
   makeClick = (e) => {
     return new MouseEvent("click", {
       altKey: e.altKey,
@@ -242,7 +235,6 @@
     });
   };
 
->>>>>>> 9bd40c43
   /**
    * Handles d3 drag 'end' event.
    * @returns {undefined}
@@ -402,14 +394,10 @@
    * @returns {Object} returns the transformed elements within the svg graph area.
    */
   _zoomed = (e) => {
-<<<<<<< HEAD
-    const transform = e.transform;
-=======
     if (!this.allowPanAndZoom) {
       return;
     }
-    const transform = d3Event.transform;
->>>>>>> 9bd40c43
+    const transform = e.transform;
 
     d3SelectAll(`#${this.state.id}-${CONST.GRAPH_CONTAINER_ID}`).attr("transform", transform);
 
