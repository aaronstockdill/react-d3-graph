--- conflicted
+++ resolved
@@ -345,11 +345,8 @@
     strokeDasharray: 0,
     strokeDashoffset: 0,
     strokeLinecap: "butt",
-<<<<<<< HEAD
-    offsetSource: {dx: 0, dy: 0},
-    offsetTarget: {dx: 0, dy: 0},
-=======
+    offsetSource: { dx: 0, dy: 0 },
+    offsetTarget: { dx: 0, dy: 0 },
     parallelSpread: 0.25,
->>>>>>> 359ef65e
   },
 };