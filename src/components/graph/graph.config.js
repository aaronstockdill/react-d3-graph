/**
 * <div style="text-align: right;"><i>This is certainly the only extra piece of documentation that you will ever need</i></div>
 * </br></br>
 *
 * <b>Links</b></br>
 * <ul>
 * <li><a href="https://danielcaldas.github.io/react-d3-graph/sandbox/index.html" target="_blank" title="react-d3-graph live demo">🔗 Live Demo</a></li>
 * <li><a href="https://github.com/danielcaldas/react-d3-graph" target="_blank" title="react-d3-graph repository">🔗 GitHub</a></li>
 * </ul>
 *
 * Here you can consult a detailed description of each graph configurable property as well as the default values
 * of those properties.
 *
 * <b>Note about performance</b></br>
 * Some of the properties have a major performance impact when toggled while rendering graphs of medium or large dimensions (hundreds or thousand of elements).
 * These properties are marked with 🚅🚅🚅.</br>
 * ⭐ <b>tip</b> <i>to achieve smoother interactions you may want to provide a toggle to set <b>staticGraph</b> or (better) <b>staticGraphWithDragAndDrop</b> to <b>true</b></i></br>
 * </br>
 * <b>Note about granularity</b></br>
 * Some of the properties listed in the <a href="#config-node">Node section</a> are marked with 🔍. This means that this properties
 * have a higher level of granularity. These properties can be defined in the graph payload at a node level. (sample payload below)
 * ```javascript
 * const graph = {
 *     nodes: [
 *         {
 *             id: "id",
 *             color: "red",         // only this node will be red
 *             size: 300,            // only this node will have size 300
 *             symbolType: "diamond" // only this node will have "diamond" shape
 *         }
 *     ],
 *     links: [...]
 * };
 * ```
 *
 * </br>
 *
 * - <a href="#config-global">Graph global configurations</a>
 * - <a href="#config-d3">d3 level configurations</a>
 * - <a href="#config-node">Node level configurations</a>
 * - <a href="#config-link">Link level configurations</a>
 *
 * </br>
 *
 * <h2 id="config-global"><a href="#config-global">#</a>  Graph global configurations</h2>
 * @param {boolean} [automaticRearrangeAfterDropNode=false] - <a id="automatic-rearrange-after-drop-node" href="#automatic-rearrange-after-drop-node">🔗</a> 🚅🚅🚅 when true performing a node drag and drop should automatically
 * rearrange all nodes positions based on new position of dragged node (note: <b>staticGraph</b> should be false). A few notes on this property:
 * <ul>
 * <li><b>automaticRearrangeAfterDropNode</b> needs to be set before the first graph render. Only the first set value will take effect.</li>
 * <li><b>automaticRearrangeAfterDropNode</b> won't work together with <b>nodeHighlightBehavior</b> (currently a known limitation, to be address in the future <a href="https://github.com/danielcaldas/react-d3-graph/issues/261" target="_blank">GitHub issue #261</a>).</li>
 * </ul>
 * @param {boolean} [collapsible=false] - <a id="collapsible" href="#collapsible">🔗</a> 🚅🚅🚅 Allow leaf neighbors nodes to be collapsed (folded), this will allow users to clear the way out and focus on the parts of the graph that really matter.
 * To see an example of this behavior you can access <a href="https://danielcaldas.github.io/react-d3-graph/sandbox/index.html?data=marvel" target="_blank" title="sandbox collapsible example">this sandbox link</a> that has a specific set up to experiment this feature. <b>NOTE</b>: At this moment
 * nodes without connections (orphan nodes) are not rendered when this property is activated (see <a target="_blank" href="https://github.com/danielcaldas/react-d3-graph/issues/129">GitHub issue #129</a>).
 * </br>
 * <img src="https://github.com/danielcaldas/react-d3-graph/blob/master/docs/rd3g-collapsible.gif?raw=true" width="820" height="480"/>
 * @param {boolean} [directed=false] - <a id="directed" href="#directed">🔗</a> This property makes react-d3-graph handle your graph as a directed graph. It will
 * out of the box provide the look and feel of a directed graph and add directional semantic to links. You can see a sample in the image below.
 * </br>
 * <img src="https://github.com/danielcaldas/react-d3-graph/blob/master/docs/rd3g-directed.gif?raw=true" width="820" height="480"/>
 * @param {number} [focusZoom=1] - <a id="focus-zoom" href="#focus-zoom">🔗</a> zoom that will be applied when the graph view is focused in a node. Its value must be between
 * <i>minZoom</i> and <i>maxZoom</i>. If the specified <i>focusZoom</i> is out of this range, <i>minZoom</i> or <i>maxZoom</i> will be applied instead.</br>
 * <b>NOTE</b>: This animation is not trigger by default. In order to trigger it you need to pass down to <code>react-d3-graph</code> the
 * node that you want to focus via prop <code>focusedNodeId</code> along side with nodes and links:
 *
 * ```javascript
 * const data = {
 *    nodes: this.state.data.nodes,
 *    links: this.state.data.links,
 *    focusedNodeId: "nodeIdToTriggerZoomAnimation"
 * };
 * ```
 *
 * <img src="https://github.com/danielcaldas/react-d3-graph/blob/master/docs/rd3g-zoom-animation.gif?raw=true" width="820" height="480"/>
 *
 * @param {boolean} [freezeAllDragEvents=false] - <a id="freeze-all-drag-events" href="#freeze-all-drag-events">🔗</a> Disables manipulation of graph through drag
 * and drop. This includes dragging graph elements, panning and zooming. *Note: this property can only be set in the first mount, it does not update dynamically.*
 * @param {number} [focusAnimationDuration=0.75] - <a id="focus-animation-duration" href="#focus-animation-duration">🔗</a> duration (in seconds) for the animation that takes place when focusing the graph on a node.
 * @param {number} [height=400] - <a id="height" href="#height">🔗</a> the height of the (svg) area where the graph will be rendered.
 * @param {boolean} [nodeHighlightBehavior=false] - <a id="node-highlight-behavior" href="#node-highlight-behavior">🔗</a> 🚅🚅🚅 when user mouse hovers a node that node and adjacent common
 * connections will be highlighted (depending on the <i>highlightDegree</i> value). All the remaining nodes and links assume opacity value equal to <b>highlightOpacity</b>.
 * @param {boolean} [linkHighlightBehavior=false] - <a id="link-highlight-behavior" href="#link-highlight-behavior">🔗</a> 🚅🚅🚅 when the user mouse hovers some link that link and the correspondent nodes will be highlighted, this is a similar behavior
 * to <i>nodeHighlightBehavior</i> but for links <small>(just for historical reference this property was introduced in <a target="_blank" href="https://github.com/danielcaldas/react-d3-graph/releases/tag/1.0.0">v1.0.0</a>)</small>.
 * @param {number} [highlightDegree=1] - <a id="highlight-degree" href="#highlight-degree">🔗</a> <b>Possible values: 0, 1 or 2</b>. This value represents the range of the
 * highlight behavior when some node is highlighted. If the value is set to <b>0</b> only the selected node will be
 * highlighted. If the value is set to <b>1</b> the selected node and his 1st degree connections will be highlighted. If
 * the value is set to <b>2</b> the selected node will be highlighted as well as the 1st and 2nd common degree connections.
 * @param {number} [highlightOpacity=1] - <a id="highlight-opacity" href="#highlight-opacity">🔗</a> this value is used to highlight nodes in the network. The lower
 * the value the more the less highlighted nodes will be visible (related to <i>nodeHighlightBehavior</i>).
 * @param {number} [initialZoom=null] - <a id="max-zoom" href="#initial-zoom">🔗</a> initial zoom that can be set on the graph.
 * @param {number} [maxZoom=8] - <a id="max-zoom" href="#max-zoom">🔗</a> max zoom that can be performed against the graph.
 * @param {number} [minZoom=0.1] - <a id="min-zoom" href="#min-zoom">🔗</a> min zoom that can be performed against the graph.
 * @param {boolean} [panAndZoom=false] - <a id="pan-and-zoom" href="#pan-and-zoom">🔗</a> 🚅🚅🚅 pan and zoom effect when performing zoom in the graph,
 * a similar functionality may be consulted <a target="_blank" href="https://bl.ocks.org/mbostock/2a39a768b1d4bc00a09650edef75ad39">here</a>.
 * @param {boolean} [staticGraph=false] - <a id="static-graph" href="#static-graph">🔗</a> when setting this value to true the graph will be completely static, thus
 * all forces and drag events upon nodes will produce not effect. Note that, if this value is true the nodes will be
 * rendered with the initial provided <b>x and y coordinates</b> (links positions will be automatically set
 * from the given nodes positions by rd3g), no coordinates will be calculated by rd3g or subjacent d3 modules.
 * @param {boolean} [staticGraphWithDragAndDrop] - <a id="static-graph-with-drag-and-drop" href="#static-graph-with-drag-and-drop">🔗</a> exactly the same as above <code>staticGraph</code>, but it will allow users to drag&drop nodes.
 * <b>Note</b>: If <code>staticGraph</code> is set to <code>true</code>, then <code>staticGraphWithDragAndDrop</code> will not produce the desired behaviour, make sure
 * to set only one of them to <code>true</code>.
 * @param {boolean} [bounded=false] - <a id="bounded" href="#bounded">🔗</a> if the graph is set as bounded, it will be impossible
 * to drag nodes outside the viewport. It does not apply to moving the entire graph around or when zooming in or out.
 * @param {number} [width=800] - <a id="width" href="#width">🔗</a> the width of the (svg) area where the graph will be rendered.
 * </br>
 * @param {Object} d3 d3 object is explained in next section. ⬇️
 * <h2 id="config-d3"><a href="#config-d3">#</a> d3 level configurations</h2>
 * @param {number} [d3.alphaTarget=0.05] - <a id="d3-alpha-target" href="#d3-alpha-target">🔗</a> <a target="_blank" href="https://github.com/d3/d3-force#simulation_alphaTarget">see d3-force simulation.alphaTarget</a>
 * @param {number} [d3.gravity=-100] - <a id="d3-gravity" href="#d3-gravity">🔗</a> this will define how close nodes are to each other <a target="_blank" href="https://github.com/d3/d3-force#forces">see d3 reference for forces</a>.
 *  - If value is positive, nodes will attract each other.
 *  - If value is negative, nodes will repel each other. Most of the times this is what we want, so nodes don"t overlap.
 * @param {number} [d3.linkLength=100] - <a id="d3-link-length" href="#d3-link-length">🔗</a> the length of each link from the center of the nodes it joins.
 * @param {number} [d3.linkStrength=1] - <a id="d3-link-strength" href="#d3-link-strength">🔗</a> <a target="_blank" href="https://github.com/d3/d3-force#link_strength">see d3-force link.strength</a>
 * @param {boolean} [d3.disableLinkForce=false] - <a id="d3-disable-link-force" href="#d3-disable-link-force">🔗</a> Completely disables d3 force link and simulation to re-trigger so that one can obtain
 * precise render of node positions as described by the author <a target="_blank" href="https://github.com/antoninklopp">@antoninklopp</a> in <a target="_blank" href="https://github.com/danielcaldas/react-d3-graph/pull/278">the Pull Request description</a>.
 * </br>
 * @param {Object} node node object is explained in next section. ⬇️
 * <h2 id="config-node"><a href="#config-node">#</a> Node level configurations</h2>
 * @param {string} [node.color="#d3d3d3"] - <a id="node-color" href="#node-color">🔗</a> 🔍 this is the color that will be applied to the node if no <b>color property</b></br>
 * is found inside the node itself (yes <b>you can pass a property "color" inside</b></br>
 * <b>the node and that color will override the this default one</b>).
 * @param {string} [node.fontColor="black"] - <a id="node-font-color" href="#node-font-color">🔗</a> 🔍 fill color for node"s <text> svg label.
 * @param {number} [node.fontSize=8] - <a id="node-font-size" href="#node-font-size">🔗</a> 🔍 <a target="_blank" href="https://developer.mozilla.org/en-US/docs/Web/CSS/font-size?v=control">font-size</a>
 * property for all nodes" labels.
 * @param {string} [node.fontWeight="normal"] - <a id="node-font-weight" href="#node-font-weight">🔗</a> <a target="_blank" href="https://developer.mozilla.org/en/docs/Web/CSS/font-weight?v=control">font-weight</a>
 * property for all nodes" labels.
 * @param {string} [node.highlightColor="SAME"] - <a id="node-highlight-color" href="#node-highlight-color">🔗</a> color for all highlighted nodes (use string "SAME" if you
 * want the node to keep its color in highlighted state).
 * @param {number} [node.highlightFontSize=8] - <a id="node-highlight-font-size" href="#node-highlight-font-size">🔗</a> 🔍 fontSize in highlighted state.
 * @param {string} [node.highlightFontWeight="normal"] - <a id="node-highlight-font-weight" href="#node-highlight-font-weight">🔗</a> fontWeight in highlighted state.
 * @param {string} [node.highlightStrokeColor="SAME"] - <a id="node-stroke-color" href="#node-stroke-color">🔗</a> strokeColor in highlighted state.
 * @param {number} [node.highlightStrokeWidth="SAME"] - <a id="node-stroke-width" href="#node-stroke-width">🔗</a> strokeWidth in highlighted state.
 * @param {string} [node.labelPosition=null] - <a id="node-label-position" href="#node-label-position">🔗</a> 🔍 location to place node label relative to node.
 * The placement options are:
 *   - "left"
 *   - "right"
 *   - "top"
 *   - "bottom"
 *   - "center"
 * @param {string} [node.labelClass=""] - <a id="node-label-class href="#node-label-class">🔗</a> 🔍 CSS class to apply to the node label.
 *
 * <b>[note]</b> not specifying a label position will fallback to the original placement scheme of to the right of the node. This is different than the implementation for "right", which has the label shifted very slightly upward compared to the original.
 * @param {string|Function} [node.labelProperty="id"] - <a id="node-label-property" href="#node-label-property">🔗</a> this is the node property that will be used in runtime to</br>
 * fetch the label content. You just need to add some property (e.g. firstName) to the node payload and then set</br>
 * node.labelProperty to be <b>"firstName"</b>. <b>This can also be a function!</b>, if you pass a function here it will be called</br>
 * to obtain the <code>label</code> value on the fly, as a client you will receive all the node information that you passed down into react-d3-graph,</br>
 * so the signature of the function would be:
 * ```javascript
 * function myCustomLabelBuilder(node) {
 *     // do stuff to get the final result...
 *     return "label string";
 * }
 * ```
 * Then you just need to make sure that you pass this function in the config in <code>config.node.labelProperty</code>.
 * </br>
 * @param {string} [node.mouseCursor="pointer"] - <a id="node-pointer" href="#node-pointer">🔗</a> <a target="_blank" href="https://developer.mozilla.org/en/docs/Web/CSS/cursor?v=control">cursor</a>
 * property for when some node is mouse hovered.
 * @param {number} [node.opacity=1] - <a id="node-opacity" href="#node-opacity">🔗</a> 🔍 by default all nodes will have this opacity value.
 * @param {boolean} [node.renderLabel=true] - <a id="node-render-label" href="#node-render-label">🔗</a> 🔍 when set to false no labels will appear along side nodes in the
 * graph.
 * @param {number|Object} [node.size=200] - <a id="node-size" href="#node-size">🔗</a> 🔍 defines the size of all nodes. When set to a number, the node will have equal height and width.</br>
 * This can also be an object with a height and width property <b>when using custom nodes</b>.
 * ```javascript
 * size: 200
 * // or
 * size: {
 *    height: 200,
 *    width: 300,
 * }
 * ```
 * The actual node dimensions (in px) rendered on screen will be the size value divided by 10. For example, a node size of 200 will result in a node with a height and width of 20px.
 * @param {string} [node.strokeColor="none"] - <a id="node-stroke-color" href="#node-stroke-color">🔗</a> 🔍  this is the stroke color that will be applied to the node if no <b>strokeColor property</b> is found inside the node itself (yes <b>you can pass a property "strokeColor" inside the node and that stroke color will override this default one</b>).
 * @param {number} [node.strokeWidth=1.5] - <a id="node-stroke-width" href="#node-stroke-width">🔗</a> 🔍 the width of the all node strokes.
 * @param {string} [node.svg=""] - <a id="node-svg" href="#node-svg">🔗</a> 🔍 render custom svg for nodes in alternative to <b>node.symbolType</b>. This svg can
 * be provided as a string to either a remote svg resource or for a local one.
 * </br>
 * <img src="https://github.com/danielcaldas/react-d3-graph/blob/master/docs/rd3g-custom-svg.gif?raw=true" width="820" height="480"/>
 * @param {string} [node.symbolType="circle"] - <a id="node-symbol-type" href="#node-symbol-type">🔗</a> 🔍 the <a id="node-symbol-type">shape</span> of the node.
 * Use the following values under a property <b>type</b> inside each node (nodes may have different types, same as colors):
 *   - "circle"
 *   - "cross"
 *   - "diamond"
 *   - "square"
 *   - "star"
 *   - "triangle"
 *   - "wye"
 *
 * <b>[note]</b> react-d3-graph will map this values to <a target="_blank" href="https://github.com/d3/d3-shape#symbols">d3 symbols</a>
 * @param {Function} [node.viewGenerator=null] - <a id="node-view-generator" href="#node-view-generator">🔗</a> 🔍 function that receives a node and returns a JSX view.
 * </br>
 * @param {Object} link link object is explained in the next section. ⬇️
 * <h2 id="config-link"><a href="#config-link">#</a> Link level configurations</h2>
 * @param {Array.<Object>} [link.breakPoints=[]] - <a id="link-breakpoints" href="#link-breakPoints">🔗</a> 🔍 an array of coordinates, each coordinate indicates a breakpoint
 * where the link will break its natural flow and link to the next breakpoint in the list. [Here's the original feature request](https://github.com/danielcaldas/react-d3-graph/issues/373) it should give you an idea of the capabilities of this feature.
 * **Note that** this property can only be defined a link level and **not** through the config object.
 * ```javascript
 * const data = {
 *   nodes: [ ... ],
 *   links: [
 *     source: 'a',
 *     target: 'b',
 *     breakPoints: [{ x: 100, y: 20 }, { x: 20, y: 100 }]
 *   ]
 * };
 * ```
 * @param {string} [link.color="#d3d3d3"] - <a id="link-color" href="#link-color">🔗</a> 🔍 the color for links
 * (from version 1.3.0 this property can be configured at link level). <b>Note:</b> there's a current limitation where arrow markers in directed graphs won't have the same color as the link. Again this issue
 * only occurs for individually colored links, if links are colored globally through `link.color`
 * this won't be an issue <a target="_blank" href="https://github.com/danielcaldas/react-d3-graph/pull/361">#361</a>.
 * @param {string} [link.fontColor="black"] - <a id="link-font-color" href="#link-font-color">🔗</a> 🔍 fill color for link's <text> svg label.
 * @param {number} [link.fontSize=8] - <a id="link-font-size" href="#link-font-size">🔗</a> <a target="_blank" href="https://developer.mozilla.org/en-US/docs/Web/CSS/font-size?v=control">font-size</a>
 * property for all links' labels.
 * @param {string} [link.fontWeight="normal"] - <a id="link-font-weight" href="#link-font-weight">🔗</a> <a target="_blank" href="https://developer.mozilla.org/en/docs/Web/CSS/font-weight?v=control">font-weight</a>
 * property for all links' labels.
 * @param {string} [link.highlightColor="SAME"] - <a id="link-highlight-color" href="#link-highlight-color">🔗</a> links' color in highlight state, default being the same color as `link.color`.
 * <img src="https://github.com/danielcaldas/react-d3-graph/blob/master/docs/rd3g-bend.gif?raw=true" width="820" height="480"/>
 * @param {number} [link.highlightFontSize=8] - <a id="link-highlight-font-size" href="#link-highlight-font-size">🔗</a> <a target="_blank" href="https://developer.mozilla.org/en-US/docs/Web/CSS/font-size?v=control">font-size</a> in highlighted state.
 * @param {string} [link.highlightFontWeight="normal"] - <a id="link-highlight-font-weight" href="#link-highlight-font-weight">🔗</a> <a target="_blank" href="https://developer.mozilla.org/en/docs/Web/CSS/font-weight?v=control">font-weight</a> in highlighted state.
 * @param {string|Function} [link.labelProperty="label"] - <a id="link-label-property" href="#link-label-property">🔗</a> the property that will be rendered as label within some link. Note that</br>
 * this property needs to be passed along the link payload (along side with source and target). This property can also be a function</br>
 * that receives the link itself as argument and returns a custom string, similarly to what happens with <code>node.labelProperty</code>.</br>
 * @param {string} [link.mouseCursor="pointer"] - <a id="link-mouse-cursor" href="#link-mouse-cursor">🔗</a> <a target="_blank" href="https://developer.mozilla.org/en/docs/Web/CSS/cursor?v=control">cursor</a>
 * property for when link is mouse hovered.
 * @param {number} [link.opacity=1] 🔍 - <a href="#link-opacity" href="">🔗</a> the default opacity value for links.
 * @param {boolean} [link.renderLabel=false] - <a id="link-render-label" href="#link-render-label">🔗</a> when set to true labels will appear along side links in the
 * graph. <b>Note:</b> this will only happen of course if proper label is passed within the link, check also <code>link.labelProperty</code>.
 * </br>
 * <img src="https://github.com/danielcaldas/react-d3-graph/blob/master/docs/rd3g-link-render-label.png?raw=true" width="820" height="480"/>
 * @param {boolean} [link.semanticStrokeWidth=false] - <a id="link-semantic-stroke-width" href="#link-semantic-stroke-width">🔗</a> when set to true all links will have
 * <i>"semantic width"</i>, this means that the width of the connections will be proportional to the value of each link.
 * This is how link strokeWidth will be calculated:
 * ```javascript
 * strokeWidth += (linkValue * strokeWidth) / 10;
 * ```
 * @param {number} [link.strokeWidth=1.5] - <a id="link-stroke-width" href="#link-stroke-width">🔗</a> 🔍 strokeWidth for all links. By default the actual value is obtain by the
 * following expression:
 * ```javascript
 * link.strokeWidth * (1 / transform); // transform is a zoom delta Δ value
 * ```
 * @param {number} [link.markerHeight=6] - <a id="link-marker-height" href="#link-marker-height">🔗</a> <a target="_blank" href="https://developer.mozilla.org/en/docs/Web/SVG/Attribute/markerHeight">markerHeight</a>
 * property for the link arrowhead height. *Note: this property can only be set in the first mount, it does not update dynamically.*
 * @param {number} [link.markerWidth=6] - <a id="link-marker-width" href="#link-marker-width">🔗</a> <a target="_blank" href="https://developer.mozilla.org/en/docs/Web/SVG/Attribute/markerWidth">markerWidth</a>
 * property for the link arrowhead width. *Note: this property can only be set in the first mount, it does not update dynamically.*
 * @param {string} [link.type="STRAIGHT"] - <a id="link-type" href="#link-type">🔗</a> 🔍 the type of line to draw, available types at this point are:
 * - "STRAIGHT" <small>(default)</small> - a straight line.
 * - "CURVE_SMOOTH" - a slight curve between two nodes
 * - "CURVE_FULL" - a semicircumference trajectory unites source and target nodes.
 * </br>
 * <img src="https://github.com/danielcaldas/react-d3-graph/blob/master/docs/rd3g-bend.gif?raw=true" width="820" height="480"/>
 * @param {number} [link.strokeDasharray=0] - <a id="link-stroke-dasharray" href="#link-stroke-dasharray">🔗</a> <a target="_blank" href="https://developer.mozilla.org/en-US/docs/Web/SVG/Attribute/stroke-dasharray">stroke-dasharray</a>
 * The stroke-dasharray attribute defines the pattern of dashes and gaps used to paint the link.
 * @param {number} [link.strokeDashoffset=0] - <a id="link-stroke-dashoffset" href="#link-stroke-dashoffset">🔗</a> <a target="_blank" href="https://developer.mozilla.org/en-US/docs/Web/SVG/Attribute/stroke-dashoffset">stroke-dashoffset</a>
 * The stroke-dashoffset attribute defines an offset on the rendering of the associated dash array.
 * @param {string} [link.strokeLinecap="butt"] - <a id="link-stroke-linecap" href="#link-stroke-linecap">🔗</a> <a target="_blank" href="https://developer.mozilla.org/en-US/docs/Web/SVG/Attribute/stroke-linecap">stroke-linecap</a>
 * The stroke-linecap attribute defines the shape to be used at the start and end of the link.
 * The stroke-linecap options are:
 *   - "butt"
 *   - "round"
 *   - "square"
 *
 * @example
 * // A simple config that uses some properties
 * const myConfig = {
 *     nodeHighlightBehavior: true,
 *     node: {
 *         color: "lightgreen",
 *         size: 120,
 *         highlightStrokeColor: "blue"
 *     },
 *     link: {
 *         highlightColor: "lightblue"
 *     }
 * };
 *
 * // Sorry for the long config description, here"s a potato 🥔.
 */
export default {
  automaticRearrangeAfterDropNode: false,
  collapsible: false,
  defs: [],
  directed: false,
  focusAnimationDuration: 0.75,
  focusZoom: 1,
  freezeAllDragEvents: false,
  grid: {
    minorStep: 10,
    majorStep: 50,
    minorColor: "#eee",
    majorColor: "#eee",
    minorWidth: "1",
    majorWidth: "2",
  },
  height: 400,
  highlightDegree: 1,
  highlightOpacity: 1,
  linkHighlightBehavior: false,
  maxZoom: 8,
  minZoom: 0.1,
  initialZoom: null,
  nodeHighlightBehavior: false,
  panAndZoom: false,
  staticGraph: false,
  staticGraphWithDragAndDrop: false,
  bounded: false,
  width: 800,
  d3: {
    alphaTarget: 0.05,
    gravity: -100,
    linkLength: 100,
    linkStrength: 1,
    disableLinkForce: false,
  },
  node: {
    color: "#d3d3d3",
    fontColor: "black",
    fontSize: 8,
    fontScaling: true,
    fontWeight: "normal",
    highlightColor: "SAME",
    highlightFontSize: 8,
    highlightFontWeight: "normal",
    highlightStrokeColor: "SAME",
    highlightStrokeWidth: "SAME",
    labelProperty: "id",
    labelPosition: null,
    labelClass: "",
    mouseCursor: "pointer",
    opacity: 1,
    renderLabel: true,
    size: 200,
    strokeColor: "none",
    strokeWidth: 1.5,
    svg: "",
    symbolType: "circle",
    viewGenerator: null,
  },
  link: {
    color: "#d3d3d3",
    fontColor: "black",
    fontSize: 8,
    fontScaling: true,
    fontWeight: "normal",
    highlightColor: "SAME",
    highlightFontSize: 8,
    highlightFontWeight: "normal",
    labelProperty: "label",
    mouseCursor: "pointer",
    opacity: 1,
    renderLabel: false,
    semanticStrokeWidth: false,
    strokeWidth: 1.5,
    markerStart: undefined,
    markerEnd: undefined,
    markerHeight: 6,
    markerWidth: 6,
    type: "STRAIGHT",
    selfLinkDirection: "TOP_RIGHT",
    strokeDasharray: 0,
    strokeDashoffset: 0,
    strokeLinecap: "butt",
<<<<<<< HEAD
    offsetSource: { dx: 0, dy: 0 },
    offsetTarget: { dx: 0, dy: 0 },
    parallelSpread: 0.25,
=======
    offsetSource: () => {return { dx: 0, dy: 0 };},
    offsetTarget: () => {return { dx: 0, dy: 0 };},
>>>>>>> 2db6e9d8
  },
};<|MERGE_RESOLUTION|>--- conflicted
+++ resolved
@@ -358,13 +358,8 @@
     strokeDasharray: 0,
     strokeDashoffset: 0,
     strokeLinecap: "butt",
-<<<<<<< HEAD
-    offsetSource: { dx: 0, dy: 0 },
-    offsetTarget: { dx: 0, dy: 0 },
-    parallelSpread: 0.25,
-=======
     offsetSource: () => {return { dx: 0, dy: 0 };},
     offsetTarget: () => {return { dx: 0, dy: 0 };},
->>>>>>> 2db6e9d8
+    parallelSpread: 0.25,
   },
 };