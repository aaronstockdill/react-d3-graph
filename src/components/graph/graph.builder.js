--- conflicted
+++ resolved
@@ -66,10 +66,6 @@
   selected
 ) {
   const { source, target } = link;
-<<<<<<< HEAD
-  const offsetSource = link.offsetSource || config.link.offsetSource || { dx: 0, dy: 0 };
-  const offsetTarget = link.offsetTarget || config.link.offsetTarget || { dx: 0, dy: 0 };
-=======
   const offsetSource =
         link.offsetSource?.(nodes?.[source], nodes?.[target], link.breakpoints) ||
         config.link.offsetSource?.(nodes?.[source], nodes?.[target], link.breakpoints) ||
@@ -78,7 +74,6 @@
         link.offsetTarget?.(nodes?.[source], nodes?.[target], link.breakpoints) ||
         config.link.offsetTarget?.(nodes?.[source], nodes?.[target], link.breakpoints) ||
         { dx: 0, dy: 0 };
->>>>>>> 2db6e9d8
 
   let x1 = (nodes?.[source]?.x || 0) + offsetSource.dx;
   let y1 = (nodes?.[source]?.y || 0) + offsetSource.dy;
