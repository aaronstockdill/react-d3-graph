/**
 * @module Graph/builder
 * @description
 * Offers a series of methods that isolate the way graph elements are built (nodes and links mainly).
 */
import CONST from "./graph.const";
import { isNil } from "../../utils";

import { buildLinkPathDefinition } from "../link/link.helper";
import { getMarkerId } from "../marker/marker.helper";
import { getNormalizedNodeCoordinates } from "./graph.helper";

/**
 * Get the correct node opacity in order to properly make decisions based on context such as currently highlighted node.
 * @param  {Object} node - the node object for whom we will generate properties.
 * @param  {string} highlightedNode - same as {@link #graphrenderer|highlightedNode in renderGraph}.
 * @param  {Object} highlightedLink - same as {@link #graphrenderer|highlightedLink in renderGraph}.
 * @param  {Object} config - same as {@link #graphrenderer|config in renderGraph}.
 * @returns {number} the opacity value for the given node.
 * @memberof Graph/builder
 */
function _getNodeOpacity(node, highlightedNode, highlightedLink, config) {
  const highlight =
    node.highlighted ||
    node.id === (highlightedLink && highlightedLink.source) ||
    node.id === (highlightedLink && highlightedLink.target);
  const someLinkHighlighted = highlightedLink && highlightedLink.source && highlightedLink.target;
  const someNodeHighlighted = !!(highlightedNode || someLinkHighlighted);

  let opacity;

  if (someNodeHighlighted && config.highlightDegree === 0) {
    opacity = highlight ? config.node.opacity : config.highlightOpacity;
  } else if (someNodeHighlighted) {
    opacity = highlight ? config.node.opacity : config.highlightOpacity;
  } else {
    opacity = node.opacity || config.node.opacity;
  }

  return opacity;
}

/**
 * Build some Link properties based on given parameters.
 * @param  {Object} link - the link object for which we will generate properties.
 * @param  {Object.<string, Object>} nodes - same as {@link #graphrenderer|nodes in renderGraph}.
 * @param  {Object.<string, Object>} links - same as {@link #graphrenderer|links in renderGraph}.
 * @param  {Object} config - same as {@link #graphrenderer|config in renderGraph}.
 * @param  {Function[]} linkCallbacks - same as {@link #graphrenderer|linkCallbacks in renderGraph}.
 * @param  {string} highlightedNode - same as {@link #graphrenderer|highlightedNode in renderGraph}.
 * @param  {Object} highlightedLink - same as {@link #graphrenderer|highlightedLink in renderGraph}.
 * @param  {number} transform - value that indicates the amount of zoom transformation.
 * @param  {bool} selected - is the link in the user selection?
 * @returns {Object} returns an object that aggregates all props for creating respective Link component instance.
 * @memberof Graph/builder
 */
function buildLinkProps(
  link,
  nodes,
  links,
  config,
  linkCallbacks,
  highlightedNode,
  highlightedLink,
  transform,
  selected
) {
  const { source, target } = link;
  const offsetSource = link.offsetSource || config.link.offsetSource || { dx: 0, dy: 0 };
  const offsetTarget = link.offsetTarget || config.link.offsetTarget || { dx: 0, dy: 0 };

  let x1 = (nodes?.[source]?.x || 0) + offsetSource.dx;
  let y1 = (nodes?.[source]?.y || 0) + offsetSource.dy;
  let x2 = (nodes?.[target]?.x || 0) + offsetTarget.dx;
  let y2 = (nodes?.[target]?.y || 0) + offsetTarget.dy;

  const type = link.type || config.link.type;
  const selfLinkDirection = link.selfLinkDirection || config.link.selfLinkDirection;
  const parallelSpread = link.parallelSpread || config.link.parallelSpread;

  let mainNodeParticipates = false;

  switch (config.highlightDegree) {
    case 0:
      break;
    case 2:
      mainNodeParticipates = true;
      break;
    default:
      // 1st degree is the fallback behavior
      mainNodeParticipates = source === highlightedNode || target === highlightedNode;
      break;
  }

  const guiltyNode = mainNodeParticipates && nodes[source].highlighted && nodes[target].highlighted;
  const guiltyLink =
    source === (highlightedLink && highlightedLink.source) && target === (highlightedLink && highlightedLink.target);
  const highlight = guiltyNode || guiltyLink;

  let opacity = link.opacity || config.link.opacity;

  if (highlightedNode || (highlightedLink && highlightedLink.source)) {
    opacity = highlight ? config.link.opacity : config.highlightOpacity;
  }

  let stroke = link.color || config.link.color;

  if (highlight) {
    stroke = config.link.highlightColor === CONST.KEYWORDS.SAME ? config.link.color : config.link.highlightColor;
  }

  const strokeDasharray = link.strokeDasharray || config.link.strokeDasharray;
  const strokeDashoffset = link.strokeDashoffset || config.link.strokeDashoffset;
  const strokeLinecap = link.strokeLinecap || config.link.strokeLinecap;

  let strokeWidth = (link.strokeWidth || config.link.strokeWidth) * (1 / transform);

  if (config.link.semanticStrokeWidth) {
    const linkValue = links[source][target] || links[target][source] || 1;

    strokeWidth += (linkValue * strokeWidth) / 10;
  }

  const markerId = config.directed ? getMarkerId(highlight, transform, config) : null;

  const t = 1 / transform;

  let fontSize = null,
    fontColor = null,
    fontWeight = null,
    label = null;

  if (config.link.renderLabel) {
    if (typeof config.link.labelProperty === "function") {
      label = config.link.labelProperty(link);
    } else {
      label = link[config.link.labelProperty];
    }

    fontSize = link.fontSize || config.link.fontSize;
    fontColor = link.fontColor || config.link.fontColor;
    fontWeight = highlight ? config.link.highlightFontWeight : config.link.fontWeight;
  }

  const { sourceCoords, targetCoords } = getNormalizedNodeCoordinates(
    { sourceId: source, targetId: target, sourceCoords: { x: x1, y: y1 }, targetCoords: { x: x2, y: y2 } },
    nodes,
    config,
    strokeWidth
  );

  const d = buildLinkPathDefinition(
    sourceCoords,
    targetCoords,
    type,
    link.breakPoints,
    link.source,
    link.target,
    link.parallelIdx,
    link.parallelCount,
    parallelSpread,
    selfLinkDirection
  );

  return {
    className: CONST.LINK_CLASS_NAME,
    d,
    fontColor,
    fontSize: fontSize * t,
    fontWeight,
    label,
    markerId,
    mouseCursor: config.link.mouseCursor,
    opacity,
    selected,
    source,
    stroke,
    strokeWidth: strokeWidth / t,
    strokeDasharray,
    strokeDashoffset,
    strokeLinecap,
    target,
    onClickLink: linkCallbacks.onClickLink,
    onMouseOutLink: linkCallbacks.onMouseOutLink,
    onMouseOverLink: linkCallbacks.onMouseOverLink,
    onRightClickLink: linkCallbacks.onRightClickLink,
  };
}

/**
 * Build some Node properties based on given parameters.
 * @param  {Object} node - the node object for whom we will generate properties.
 * @param  {Object} config - same as {@link #graphrenderer|config in renderGraph}.
 * @param  {Function[]} nodeCallbacks - same as {@link #graphrenderer|nodeCallbacks in renderGraph}.
 * @param  {string} highlightedNode - same as {@link #graphrenderer|highlightedNode in renderGraph}.
 * @param  {Object} highlightedLink - same as {@link #graphrenderer|highlightedLink in renderGraph}.
 * @param  {number} transform - value that indicates the amount of zoom transformation.
 * @param  {bool} selected - is the node in the user selection?
 * @returns {Object} returns object that contain Link props ready to be feeded to the Link component.
 * @memberof Graph/builder
 */
function buildNodeProps(node, config, nodeCallbacks = {}, highlightedNode, highlightedLink, transform, selected) {
  const highlight =
    node.highlighted ||
    node.id === (highlightedLink && highlightedLink.source) ||
    node.id === (highlightedLink && highlightedLink.target);
  const opacity = _getNodeOpacity(node, highlightedNode, highlightedLink, config);
  let fill = node.color || config.node.color;

  if (highlight && config.node.highlightColor !== CONST.KEYWORDS.SAME) {
    fill = config.node.highlightColor;
  }

  let stroke = node.strokeColor || config.node.strokeColor;

  if (highlight && config.node.highlightStrokeColor !== CONST.KEYWORDS.SAME) {
    stroke = config.node.highlightStrokeColor;
  }

  let label = node[config.node.labelProperty] || node.id;

  if (typeof config.node.labelProperty === "function") {
    label = config.node.labelProperty(node);
  }

  let labelPosition = node.labelPosition || config.node.labelPosition;
  let strokeWidth = node.strokeWidth || config.node.strokeWidth;

  if (highlight && config.node.highlightStrokeWidth !== CONST.KEYWORDS.SAME) {
    strokeWidth = config.node.highlightStrokeWidth;
  }

  const t = 1 / transform;
  const nodeSize = node.size || config.node.size;

  const isSizeNumericValue = typeof nodeSize !== "object";
  let offset = 0;
  if (isSizeNumericValue) {
    offset = nodeSize;
  } else if (labelPosition === "top" || labelPosition === "bottom") {
    offset = nodeSize.height;
  } else if (labelPosition === "right" || labelPosition === "left") {
    offset = nodeSize.width;
  }

  const fontSize = node.fontSize || config.node.fontSize;
  const highlightFontSize = node.highlightFontSize || config.node.highlightFontSize;

  const finalFontSize = highlight ? highlightFontSize : fontSize;
  const dx = finalFontSize * t + offset / 100 + 1.5;

  const svg = node.svg || config.node.svg;
  const fontColor = node.fontColor || config.node.fontColor;

  let renderLabel = config.node.renderLabel;
  if (!isNil(node.renderLabel) && typeof node.renderLabel === "boolean") {
    renderLabel = node.renderLabel;
  }

  var labelClass = config.node.labelClass;
  if (!isNil(node.labelClass) && typeof node.labelClass === "string") {
    labelClass = node.labelClass;
  }

  return {
    ...node,
    className: CONST.NODE_CLASS_NAME,
    cursor: config.node.mouseCursor,
    cx: node?.x || "0",
    cy: node?.y || "0",
    dx,
    fill,
    fontColor,
    fontSize: finalFontSize * t,
    fontWeight: highlight ? config.node.highlightFontWeight : config.node.fontWeight,
    id: node.id,
    label,
    labelPosition,
    opacity,
    overrideGlobalViewGenerator: !node.viewGenerator && node.svg,
    renderLabel,
    labelClass,
<<<<<<< HEAD
    size: isSizeNumericValue ? nodeSize * t : { height: nodeSize.height, width: nodeSize.width },
=======
    selected,
    size: isSizeNumericValue ? nodeSize * t : { height: nodeSize.height * t, width: nodeSize.width * t },
>>>>>>> ce3c8744
    stroke,
    strokeWidth: strokeWidth * t,
    svg,
    type: node.symbolType || config.node.symbolType,
    viewGenerator: node.viewGenerator || config.node.viewGenerator,
    onClickNode: nodeCallbacks.onClickNode,
    onMouseOut: nodeCallbacks.onMouseOut,
    onMouseOverNode: nodeCallbacks.onMouseOverNode,
    onRightClickNode: nodeCallbacks.onRightClickNode,
  };
}

export { buildLinkProps, buildNodeProps };<|MERGE_RESOLUTION|>--- conflicted
+++ resolved
@@ -280,12 +280,8 @@
     overrideGlobalViewGenerator: !node.viewGenerator && node.svg,
     renderLabel,
     labelClass,
-<<<<<<< HEAD
+    selected,
     size: isSizeNumericValue ? nodeSize * t : { height: nodeSize.height, width: nodeSize.width },
-=======
-    selected,
-    size: isSizeNumericValue ? nodeSize * t : { height: nodeSize.height * t, width: nodeSize.width * t },
->>>>>>> ce3c8744
     stroke,
     strokeWidth: strokeWidth * t,
     svg,
