--- conflicted
+++ resolved
@@ -158,21 +158,9 @@
 
     return (
       <g>
-<<<<<<< HEAD
-        <path {...lineHitProps} id={id} />
-        <path {...lineProps} id={id} />
-        {label && (
-          <text style={{ textAnchor: "middle" }} {...textProps}>
-            <textPath href={`#${id}`} startOffset="50%">
-              {label}
-            </textPath>
-          </text>
-        )}
-=======
         <path {...lineHitProps} id={id + "_hit"} />
           <path {...lineProps} id={id} ref={this.lineRef} />
           {labelNode}
->>>>>>> 74c44e53
       </g>
     );
   }
